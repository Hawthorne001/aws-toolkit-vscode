/* Base styling sheet for standard tags and common classes */

/* Radio button */
input[type='radio'] {
    -webkit-appearance: none;
    display: inline-block;
    width: 16px;
    min-width: 16px;
    height: 16px;
    padding: 4px;
    border: 1px solid var(--vscode-settings-textInputForeground);
    background-clip: content-box;
    background-color: transparent;
    border-radius: 50%;
    margin: 0;
}
input[type='radio']:checked {
    background-color: var(--vscode-focusBorder);
    border: 1px solid var(--vscode-focusBorder);
}
input:focus:not(:focus-visible) {
    outline-color: transparent;
}

/* Checkbox */
input[type='checkbox']:not(.collapse-button) {
    -webkit-appearance: none;
    display: inline-block;
    width: 16px;
    min-width: 16px;
    height: 16px;
    border: 1px solid var(--vscode-settings-checkboxBorder);
    border-radius: 20%;
    background-size: 16px;
    background-color: var(--vscode-settings-checkboxBackground);
    background-position: center;
    background-repeat: no-repeat;
    margin: 0;
}
body.vscode-dark input[type='checkbox']:not(.collapse-button):checked {
    background-image: url('../../resources/dark/done.svg');
}
body.vscode-light input[type='checkbox']:not(.collapse-button):checked {
    background-image: url('../../resources/light/done.svg');
}

/* Placeholder */
::placeholder {
    color: var(--vscode-input-placeholderForeground);
}

/* Text/number input box */
input[type='text'],
input[type='number'] {
    color: var(--vscode-settings-textInputForeground);
    background: var(--vscode-settings-textInputBackground);
    border: 1px solid var(--vscode-settings-textInputBorder);
    padding: 4px 4px;
}
input[type='text'][data-invalid='true'],
input[type='number'][data-invalid='true'] {
    border: 1px solid var(--vscode-inputValidation-errorBorder);
    border-bottom: 0;
}
input:disabled {
    /* TODO: use VSC webcomponent library instead */
    filter: brightness(0.8);
}
.input-validation {
    color: var(--vscode-inputValidation-errorForeground);
    background: var(--vscode-inputValidation-errorBackground);
    border: 1px solid var(--vscode-inputValidation-errorBorder);
    padding: 4px 4px;
}

/* Select drop-down */
select {
    margin: 0px 0px;
    padding: 2px 0px;
    border-radius: 4px;
    border: 1px solid var(--vscode-settings-dropdownBorder);
    background: var(--vscode-settings-dropdownBackground);
    color: var(--vscode-settings-dropdownForeground);
}
select:invalid {
    color: var(--vscode-input-placeholderForeground);
}
option {
    color: var(--vscode-settings-dropdownForeground);
    background: var(--vscode-settings-dropdownBackground);
}

/* Header (for settings) (TODO: move to different sheet) */
.header {
    padding: 16px;
    display: flex;
    align-items: flex-start;
    flex-direction: row;
}
/* The below selectors apply a tint depending on the theme: light for dark and dark for light */
/* `backdrop-filter` with a brightness offset of 0.2 would be better here but it causes some slight flickering */
body.vscode-dark .header {
    background-color: rgb(255, 255, 255, 0.05);
}
body.vscode-light .header {
    background-color: rgba(0, 0, 0, 0.05);
}

/* Buttons */
button,
.button-theme-primary {
    color: var(--vscode-button-foreground);
    background: var(--vscode-button-background);
    border: 1px solid var(--vscode-button-border);
    padding: 8px;
}
button,
.button-theme-primary:hover:not(:disabled) {
    background: var(--vscode-button-hoverBackground);
}
.button-theme-secondary {
    color: var(--vscode-button-secondaryForeground);
    background: var(--vscode-button-secondaryBackground);
    border: 1px solid var(--vscode-button-border);
}
.button-theme-secondary:hover:not(:disabled) {
    background: var(--vscode-button-secondaryHoverBackground);
}
.button-theme-soft {
    color: var(--vscode-settings-textInputForeground);
    background: var(--vscode-settings-textInputBackground);
}
button:disabled {
    /* TODO: use VSC webcomponent library instead */
    filter: brightness(0.8);
}

/* Text area */
textarea {
    color: var(--vscode-settings-textInputForeground);
    background: var(--vscode-settings-textInputBackground);
    border: 1px solid var(--vscode-settings-textInputBorder);
}

/* Badge */
.badge {
    color: var(--vscode-activityBarBadge-foreground);
    background-color: var(--vscode-activityBarBadge-background);
    padding: 3px 8px;
    font-size: 0.75rem;
    border-radius: 16px;
    white-space: nowrap;
}

<<<<<<< HEAD
=======
/* Labels (TODO: move some over to MDE) */
>>>>>>> c7eee80c
.label-context {
    display: block;
    padding: 0 0 4px 0;
}
.option-label {
    display: block;
    /* max-width: 560px; */
    padding: 0 0 8px 0;
}

/* Layout */
.ml-0 {
    margin-left: 0px;
}
.ml-2 {
    margin-left: 2px;
}
.ml-4 {
    margin-left: 4px;
}
.ml-8 {
    margin-left: 8px;
}
.ml-16 {
    margin-left: 16px;
}
.mr-0 {
    margin-right: 0px;
}
.mr-2 {
    margin-right: 2px;
}
.mr-4 {
    margin-right: 4px;
}
.mr-8 {
    margin-right: 8px;
}
.mr-16 {
    margin-right: 16px;
}
.mt-0 {
    margin-top: 0px;
}
.mt-2 {
    margin-top: 2px;
}
.mt-4 {
    margin-top: 4px;
}
.mt-8 {
    margin-top: 8px;
}
.mt-16 {
    margin-top: 16px;
}
.mb-0 {
    margin-bottom: 0px;
}
.mb-2 {
    margin-bottom: 2px;
}
.mb-4 {
    margin-bottom: 4px;
}
.mb-8 {
    margin-bottom: 8px;
}
.mb-16 {
    margin-bottom: 16px;
}

/* Basic 16px icon class */
.icon {
    display: inline;
    height: 16px;
    width: 16px;
    padding: 8px;
    background-repeat: no-repeat;
    background-position: center;
}

/* Misc. */
.no-spacing {
    margin: 0;
    padding: 0;
}
.no-wrap {
    white-space: nowrap;
}
.soft {
    color: var(--vscode-input-placeholderForeground);
}
.container {
    background: var(--vscode-menu-background);
}
.display-contents {
    display: contents;
}
<<<<<<< HEAD
=======
/* TODO: move to MDE? */
>>>>>>> c7eee80c
.button-container {
    display: flex;
    align-items: flex-start;
    flex-direction: row;
    margin: 16px 0 0 0;
}<|MERGE_RESOLUTION|>--- conflicted
+++ resolved
@@ -152,10 +152,7 @@
     white-space: nowrap;
 }
 
-<<<<<<< HEAD
-=======
 /* Labels (TODO: move some over to MDE) */
->>>>>>> c7eee80c
 .label-context {
     display: block;
     padding: 0 0 4px 0;
@@ -255,10 +252,7 @@
 .display-contents {
     display: contents;
 }
-<<<<<<< HEAD
-=======
 /* TODO: move to MDE? */
->>>>>>> c7eee80c
 .button-container {
     display: flex;
     align-items: flex-start;
