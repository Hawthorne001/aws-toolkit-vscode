{
    "name": "aws-toolkit-vscode",
    "displayName": "AWS Toolkit",
    "description": "Amazon Web Services toolkit for browsing and updating cloud resources",
    "version": "1.55.0-SNAPSHOT",
    "extensionKind": [
        "workspace"
    ],
    "publisher": "amazonwebservices",
    "license": "Apache-2.0",
    "repository": {
        "type": "git",
        "url": "https://github.com/aws/aws-toolkit-vscode"
    },
    "engines": {
        "vscode": "^1.50.1"
    },
    "icon": "resources/marketplace/aws-icon-256x256.png",
    "bugs": {
        "url": "https://github.com/aws/aws-toolkit-vscode/issues"
    },
    "galleryBanner": {
        "color": "#FF9900",
        "theme": "light"
    },
    "categories": [
        "Debuggers",
        "Linters",
        "Other"
    ],
    "keywords": [
        "AWS",
        "CodeWhisperer",
        "Lambda",
        "Serverless"
    ],
    "preview": false,
    "qna": "https://github.com/aws/aws-toolkit-vscode/issues",
    "activationEvents": [
        "onStartupFinished",
        "onDebugResolve:aws-sam",
        "onCommand:aws.login",
        "onCommand:aws.credentials.profile.create",
        "onCommand:aws.credentials.edit",
        "onCommand:aws.logout",
        "onCommand:aws.createIssueOnGitHub",
        "onCommand:aws.submitFeedback",
        "onCommand:aws.showRegion",
        "onView:aws.explorer",
        "onView:aws.codeWhisperer.securityPanel",
        "onCommand:aws.deploySamApplication",
        "onCommand:aws.samcli.detect",
        "onCommand:aws.lambda.createNewSamApp",
        "onDebugInitialConfigurations",
        "onCommand:aws.viewLogs",
        "onCommand:aws.quickStart",
        "onCommand:aws.help",
        "onCommand:aws.github",
        "onCommand:aws.previewStateMachine",
        "onCommand:aws.stepfunctions.createStateMachineFromTemplate",
        "onCommand:aws.stepfunctions.publishStateMachine",
        "onView:aws.developerTools",
        "onCommand:aws.cdk.refresh",
        "onCommand:aws.cdk.renderStateMachineGraph",
        "onCommand:aws.aboutToolkit",
        "onCommand:aws.cloudWatchLogs.viewLogStream",
        "onLanguage:asl",
        "onLanguage:asl-yaml",
        "onLanguage:ssm-json",
        "onLanguage:ssm-yaml",
        "onCommand:aws.ssmDocument.createLocalDocument",
        "onCommand:aws.ssmDocument.openLocalDocument",
        "onCommand:aws.ssmDocument.openLocalDocumentJson",
        "onCommand:aws.ssmDocument.openLocalDocumentYaml",
        "onCommand:aws.ssmDocument.deleteDocument",
        "onCommand:aws.ssmDocument.publishDocument",
        "onCommand:aws.ssmDocument.updateDocumentVersion",
        "onLanguage:javascript",
        "onLanguage:java",
        "onLanguage:python",
        "onLanguage:csharp",
        "onLanguage:yaml",
        "onCommand:aws.launchConfigForm",
        "onCommand:aws.toggleSamCodeLenses",
        "onCommand:aws.addSamDebugConfig",
        "onCommand:aws.s3.uploadFile",
        "onCommand:aws.cloudFormation.newTemplate",
        "onCommand:aws.sam.newTemplate",
        "onFileSystem:s3",
        "onFileSystem:s3-readonly",
        "onCommand:aws.codeWhisperer.accept",
        "onCommand:aws.codeWhisperer",
        "onCommand:aws.uploadLambda"
    ],
    "main": "./dist/src/main",
    "contributes": {
        "configuration": {
            "type": "object",
            "title": "%AWS.productName%",
            "cloud9": {
                "cn": {
                    "title": "%AWS.productName.cn%"
                }
            },
            "properties": {
                "aws.profile": {
                    "type": "string",
                    "deprecationMessage": "The current profile is now stored internally by the Toolkit.",
                    "description": "%AWS.configuration.profileDescription%"
                },
                "aws.ecs.openTerminalCommand": {
                    "type": "string",
                    "default": "/bin/sh",
                    "markdownDescription": "%AWS.configuration.description.ecs.openTerminalCommand%"
                },
                "aws.iot.maxItemsPerPage": {
                    "type": "number",
                    "default": 100,
                    "minimum": 1,
                    "maximum": 250,
                    "markdownDescription": "%AWS.configuration.description.iot.maxItemsPerPage%"
                },
                "aws.s3.maxItemsPerPage": {
                    "type": "number",
                    "default": 300,
                    "minimum": 3,
                    "maximum": 1000,
                    "markdownDescription": "%AWS.configuration.description.s3.maxItemsPerPage%"
                },
                "aws.samcli.location": {
                    "type": "string",
                    "scope": "machine",
                    "default": "",
                    "markdownDescription": "%AWS.configuration.description.samcli.location%"
                },
                "aws.samcli.lambdaTimeout": {
                    "type": "number",
                    "default": 90000,
                    "markdownDescription": "%AWS.configuration.description.samcli.lambdaTimeout%"
                },
                "aws.samcli.legacyDeploy": {
                    "type": "boolean",
                    "default": false,
                    "markdownDescription": "%AWS.configuration.description.samcli.legacyDeploy%"
                },
                "aws.logLevel": {
                    "type": "string",
                    "default": "info",
                    "enum": [
                        "error",
                        "warn",
                        "info",
                        "verbose",
                        "debug"
                    ],
                    "enumDescriptions": [
                        "Errors Only",
                        "Errors and Warnings",
                        "Errors, Warnings, and Info",
                        "Errors, Warnings, Info, and Verbose",
                        "Errors, Warnings, Info, Verbose, and Debug"
                    ],
                    "markdownDescription": "%AWS.configuration.description.logLevel%",
                    "cloud9": {
                        "cn": {
                            "markdownDescription": "%AWS.configuration.description.logLevel.cn%"
                        }
                    }
                },
                "aws.telemetry": {
                    "type": "boolean",
                    "default": true,
                    "markdownDescription": "%AWS.configuration.description.telemetry%",
                    "cloud9": {
                        "cn": {
                            "markdownDescription": "%AWS.configuration.description.telemetry.cn%"
                        }
                    }
                },
                "aws.stepfunctions.asl.format.enable": {
                    "type": "boolean",
                    "scope": "window",
                    "default": true,
                    "description": "%AWS.stepFunctions.asl.format.enable.desc%"
                },
                "aws.stepfunctions.asl.maxItemsComputed": {
                    "type": "number",
                    "default": 5000,
                    "description": "%AWS.stepFunctions.asl.maxItemsComputed.desc%"
                },
                "aws.ssmDocument.ssm.maxItemsComputed": {
                    "type": "number",
                    "default": 5000,
                    "description": "%AWS.ssmDocument.ssm.maxItemsComputed.desc%"
                },
                "aws.cloudWatchLogs.limit": {
                    "type": "number",
                    "default": 10000,
                    "description": "%AWS.cloudWatchLogs.limit.desc%",
                    "maximum": 10000
                },
                "aws.samcli.manuallySelectedBuckets": {
                    "type": "object",
                    "description": "%AWS.samcli.deploy.bucket.recentlyUsed%",
                    "default": []
                },
                "aws.samcli.enableCodeLenses": {
                    "type": "boolean",
                    "description": "%AWS.configuration.enableCodeLenses%",
                    "default": false
                },
                "aws.suppressPrompts": {
                    "type": "object",
                    "description": "%AWS.configuration.description.suppressPrompts%",
                    "default": {},
                    "properties": {
                        "apprunnerNotifyPricing": {
                            "type": "boolean",
                            "default": false
                        },
                        "apprunnerNotifyPause": {
                            "type": "boolean",
                            "default": false
                        },
                        "ecsRunCommand": {
                            "type": "boolean",
                            "default": false
                        },
                        "ecsRunCommandEnable": {
                            "type": "boolean",
                            "default": false
                        },
                        "ecsRunCommandDisable": {
                            "type": "boolean",
                            "default": false
                        },
                        "regionAddAutomatically": {
                            "type": "boolean",
                            "default": false
                        },
                        "yamlExtPrompt": {
                            "type": "boolean",
                            "default": false
                        },
                        "fileViewerEdit": {
                            "type": "boolean",
                            "default": false
                        },
                        "createCredentialsProfile": {
                            "type": "boolean",
                            "default": false
                        },
                        "samcliConfirmDevStack": {
                            "type": "boolean",
                            "default": false
                        }
                    },
                    "additionalProperties": false
                },
                "aws.experiments": {
                    "type": "object",
                    "markdownDescription": "%AWS.configuration.description.experiments%",
                    "default": {
<<<<<<< HEAD
                        "jsonResourceModification": false,
                        "CodeWhisperer": true,
                        "samSyncCode": false
=======
                        "jsonResourceModification": false
>>>>>>> 454ead60
                    },
                    "properties": {
                        "jsonResourceModification": {
                            "type": "boolean",
                            "default": false
<<<<<<< HEAD
                        },
                        "CodeWhisperer": {
                            "type": "boolean",
                            "default": true
                        },
                        "samSyncCode": {
                            "type": "boolean",
                            "default": false
=======
>>>>>>> 454ead60
                        }
                    },
                    "additionalProperties": false
                },
                "aws.codeWhisperer.includeSuggestionsWithCodeReferences": {
                    "type": "boolean",
                    "description": "%AWS.configuration.description.codewhisperer%",
                    "default": true
                },
                "aws.codeWhisperer.shareCodeWhispererContentWithAWS": {
                    "type": "boolean",
                    "markdownDescription": "%AWS.configuration.description.codewhisperer.shareCodeWhispererContentWithAWS%",
                    "default": true
                },
                "aws.codeWhisperer.javaCompilationOutput": {
                    "type": "string",
                    "default": "",
                    "description": "Provide the ABSOLUTE path which is used to store java project compilation results."
                },
                "aws.resources.enabledResources": {
                    "type": "array",
                    "description": "%AWS.configuration.description.resources.enabledResources%",
                    "items": {
                        "type": "string"
                    }
                },
                "aws.lambda.recentlyUploaded": {
                    "type": "object",
                    "description": "%AWS.configuration.description.lambda.recentlyUploaded%",
                    "default": []
                }
            }
        },
        "debuggers": [
            {
                "type": "aws-sam",
                "label": "%AWS.configuration.description.awssam.debug.label%",
                "configurationAttributes": {
                    "direct-invoke": {
                        "$schema": "http://json-schema.org/draft-07/schema#",
                        "title": "AwsSamDebuggerConfiguration",
                        "additionalProperties": false,
                        "properties": {
                            "aws": {
                                "title": "AWS Connection",
                                "description": "%AWS.configuration.description.awssam.debug.aws%",
                                "properties": {
                                    "credentials": {
                                        "description": "%AWS.configuration.description.awssam.debug.credentials%",
                                        "type": "string",
                                        "cloud9": {
                                            "cn": {
                                                "description": "%AWS.configuration.description.awssam.debug.credentials.cn%"
                                            }
                                        }
                                    },
                                    "region": {
                                        "description": "%AWS.configuration.description.awssam.debug.region%",
                                        "type": "string"
                                    }
                                },
                                "additionalProperties": false,
                                "type": "object"
                            },
                            "invokeTarget": {
                                "oneOf": [
                                    {
                                        "title": "Template Target Properties",
                                        "description": "%AWS.configuration.description.awssam.debug.invokeTarget%",
                                        "properties": {
                                            "templatePath": {
                                                "description": "%AWS.configuration.description.awssam.debug.templatePath%",
                                                "type": "string"
                                            },
                                            "logicalId": {
                                                "description": "%AWS.configuration.description.awssam.debug.logicalId%",
                                                "type": "string"
                                            },
                                            "target": {
                                                "description": "%AWS.configuration.description.awssam.debug.target%",
                                                "type": "string",
                                                "enum": [
                                                    "template"
                                                ]
                                            }
                                        },
                                        "additionalProperties": false,
                                        "required": [
                                            "templatePath",
                                            "logicalId",
                                            "target"
                                        ],
                                        "type": "object"
                                    },
                                    {
                                        "title": "Code Target Properties",
                                        "description": "%AWS.configuration.description.awssam.debug.invokeTarget%",
                                        "properties": {
                                            "lambdaHandler": {
                                                "description": "%AWS.configuration.description.awssam.debug.lambdaHandler%",
                                                "type": "string"
                                            },
                                            "projectRoot": {
                                                "description": "%AWS.configuration.description.awssam.debug.projectRoot%",
                                                "type": "string"
                                            },
                                            "target": {
                                                "description": "%AWS.configuration.description.awssam.debug.target%",
                                                "type": "string",
                                                "enum": [
                                                    "code"
                                                ]
                                            },
                                            "architecture": {
                                                "description": "%AWS.configuration.description.awssam.debug.architecture%",
                                                "type": "string",
                                                "enum": [
                                                    "x86_64",
                                                    "arm64"
                                                ]
                                            }
                                        },
                                        "additionalProperties": false,
                                        "required": [
                                            "lambdaHandler",
                                            "projectRoot",
                                            "target"
                                        ],
                                        "type": "object"
                                    },
                                    {
                                        "title": "API Target Properties",
                                        "description": "%AWS.configuration.description.awssam.debug.invokeTarget%",
                                        "properties": {
                                            "templatePath": {
                                                "description": "%AWS.configuration.description.awssam.debug.templatePath%",
                                                "type": "string"
                                            },
                                            "logicalId": {
                                                "description": "%AWS.configuration.description.awssam.debug.logicalId%",
                                                "type": "string"
                                            },
                                            "target": {
                                                "description": "%AWS.configuration.description.awssam.debug.target%",
                                                "type": "string",
                                                "enum": [
                                                    "api"
                                                ]
                                            }
                                        },
                                        "additionalProperties": false,
                                        "required": [
                                            "templatePath",
                                            "logicalId",
                                            "target"
                                        ],
                                        "type": "object"
                                    }
                                ]
                            },
                            "lambda": {
                                "title": "Lambda Properties",
                                "description": "%AWS.configuration.description.awssam.debug.lambda%",
                                "properties": {
                                    "environmentVariables": {
                                        "description": "%AWS.configuration.description.awssam.debug.envvars%",
                                        "additionalProperties": {
                                            "type": [
                                                "string"
                                            ]
                                        },
                                        "type": "object"
                                    },
                                    "payload": {
                                        "description": "%AWS.configuration.description.awssam.debug.event%",
                                        "properties": {
                                            "json": {
                                                "description": "%AWS.configuration.description.awssam.debug.event.json%",
                                                "type": "object"
                                            },
                                            "path": {
                                                "description": "%AWS.configuration.description.awssam.debug.event.path%",
                                                "type": "string"
                                            }
                                        },
                                        "additionalProperties": false,
                                        "type": "object"
                                    },
                                    "memoryMb": {
                                        "description": "%AWS.configuration.description.awssam.debug.memoryMb%",
                                        "type": "number"
                                    },
                                    "runtime": {
                                        "description": "%AWS.configuration.description.awssam.debug.runtime%",
                                        "type": "string"
                                    },
                                    "timeoutSec": {
                                        "description": "%AWS.configuration.description.awssam.debug.timeout%",
                                        "type": "number"
                                    },
                                    "pathMappings": {
                                        "type:": "array",
                                        "items": {
                                            "title": "Path Mapping",
                                            "type": "object",
                                            "properties": {
                                                "localRoot": {
                                                    "type": "string"
                                                },
                                                "remoteRoot": {
                                                    "type": "string"
                                                }
                                            },
                                            "additionalProperties": false,
                                            "required": [
                                                "localRoot",
                                                "remoteRoot"
                                            ]
                                        }
                                    }
                                },
                                "additionalProperties": false,
                                "type": "object"
                            },
                            "sam": {
                                "title": "SAM CLI Properties",
                                "description": "%AWS.configuration.description.awssam.debug.sam%",
                                "properties": {
                                    "buildArguments": {
                                        "description": "%AWS.configuration.description.awssam.debug.buildArguments%",
                                        "type": "array",
                                        "items": {
                                            "type": "string"
                                        }
                                    },
                                    "buildDir": {
                                        "description": "%AWS.configuration.description.awssam.debug.buildDir%",
                                        "type": "string"
                                    },
                                    "containerBuild": {
                                        "description": "%AWS.configuration.description.awssam.debug.containerBuild%",
                                        "type": "boolean"
                                    },
                                    "dockerNetwork": {
                                        "description": "%AWS.configuration.description.awssam.debug.dockerNetwork%",
                                        "type": "string"
                                    },
                                    "localArguments": {
                                        "description": "%AWS.configuration.description.awssam.debug.localArguments%",
                                        "type": "array",
                                        "items": {
                                            "type": "string"
                                        }
                                    },
                                    "skipNewImageCheck": {
                                        "description": "%AWS.configuration.description.awssam.debug.skipNewImageCheck%",
                                        "type": "boolean"
                                    },
                                    "template": {
                                        "description": "%AWS.configuration.description.awssam.debug.template%",
                                        "properties": {
                                            "parameters": {
                                                "description": "%AWS.configuration.description.awssam.debug.templateParameters%",
                                                "additionalProperties": {
                                                    "type": [
                                                        "string",
                                                        "number"
                                                    ]
                                                },
                                                "type": "object"
                                            }
                                        },
                                        "type": "object",
                                        "additionalProperties": false
                                    }
                                },
                                "additionalProperties": false,
                                "type": "object"
                            },
                            "api": {
                                "title": "API Gateway Properties",
                                "description": "%AWS.configuration.description.awssam.debug.api%",
                                "properties": {
                                    "path": {
                                        "description": "%AWS.configuration.description.awssam.debug.api.path%",
                                        "type": "string"
                                    },
                                    "httpMethod": {
                                        "description": "%AWS.configuration.description.awssam.debug.api.httpMethod%",
                                        "type": "string",
                                        "enum": [
                                            "delete",
                                            "get",
                                            "head",
                                            "options",
                                            "patch",
                                            "post",
                                            "put"
                                        ]
                                    },
                                    "payload": {
                                        "description": "%AWS.configuration.description.awssam.debug.event%",
                                        "properties": {
                                            "json": {
                                                "description": "%AWS.configuration.description.awssam.debug.event.json%",
                                                "type": "object"
                                            },
                                            "path": {
                                                "description": "%AWS.configuration.description.awssam.debug.event.path%",
                                                "type": "string"
                                            }
                                        },
                                        "additionalProperties": false,
                                        "type": "object"
                                    },
                                    "headers": {
                                        "description": "%AWS.configuration.description.awssam.debug.api.headers%",
                                        "type": "object",
                                        "additionalProperties": {
                                            "type": "string"
                                        }
                                    },
                                    "querystring": {
                                        "description": "%AWS.configuration.description.awssam.debug.api.queryString%",
                                        "type": "string"
                                    },
                                    "stageVariables": {
                                        "description": "%AWS.configuration.description.awssam.debug.api.stageVariables%",
                                        "type": "object",
                                        "additionalProperties": {
                                            "type": "string"
                                        }
                                    },
                                    "clientCertificateId": {
                                        "description": "%AWS.configuration.description.awssam.debug.api.clientCertId%",
                                        "type": "string"
                                    }
                                },
                                "additionalProperties": false,
                                "required": [
                                    "path",
                                    "httpMethod"
                                ],
                                "type": "object"
                            }
                        },
                        "required": [
                            "invokeTarget"
                        ],
                        "type": "object"
                    }
                },
                "configurationSnippets": [
                    {
                        "label": "%AWS.configuration.description.awssam.debug.snippets.lambdaCode.label%",
                        "description": "%AWS.configuration.description.awssam.debug.snippets.lambdaCode.description%",
                        "body": {
                            "type": "aws-sam",
                            "request": "direct-invoke",
                            "name": "${3:Invoke Lambda}",
                            "invokeTarget": {
                                "target": "code",
                                "lambdaHandler": "${1:Function Handler}",
                                "projectRoot": "^\"\\${workspaceFolder}\""
                            },
                            "lambda": {
                                "runtime": "${2:Lambda Runtime}",
                                "payload": {
                                    "json": {}
                                }
                            }
                        },
                        "cloud9": {
                            "cn": {
                                "label": "%AWS.configuration.description.awssam.debug.snippets.lambdaCode.label.cn%",
                                "description": "%AWS.configuration.description.awssam.debug.snippets.lambdaCode.description.cn%"
                            }
                        }
                    },
                    {
                        "label": "%AWS.configuration.description.awssam.debug.snippets.lambdaTemplate.label%",
                        "description": "%AWS.configuration.description.awssam.debug.snippets.lambdaTemplate.description%",
                        "body": {
                            "type": "aws-sam",
                            "request": "direct-invoke",
                            "name": "${3:Invoke Lambda}",
                            "invokeTarget": {
                                "target": "template",
                                "templatePath": "${1:Template Location}",
                                "logicalId": "${2:Function Logical ID}"
                            },
                            "lambda": {
                                "payload": {
                                    "json": {}
                                }
                            }
                        },
                        "cloud9": {
                            "cn": {
                                "label": "%AWS.configuration.description.awssam.debug.snippets.lambdaTemplate.label.cn%",
                                "description": "%AWS.configuration.description.awssam.debug.snippets.lambdaTemplate.description.cn%"
                            }
                        }
                    },
                    {
                        "label": "%AWS.configuration.description.awssam.debug.snippets.api.label%",
                        "description": "%AWS.configuration.description.awssam.debug.snippets.api.description%",
                        "body": {
                            "type": "aws-sam",
                            "request": "direct-invoke",
                            "name": "${5:Invoke Lambda with API Gateway}",
                            "invokeTarget": {
                                "target": "api",
                                "templatePath": "${1:Template Location}",
                                "logicalId": "${2:Function Logical ID}"
                            },
                            "api": {
                                "path": "${3:Path}",
                                "httpMethod": "${4:Method}",
                                "payload": {
                                    "json": {}
                                }
                            }
                        },
                        "cloud9": {
                            "cn": {
                                "label": "%AWS.configuration.description.awssam.debug.snippets.api.label.cn%",
                                "description": "%AWS.configuration.description.awssam.debug.snippets.api.description.cn%"
                            }
                        }
                    }
                ]
            }
        ],
        "viewsContainers": {
            "activitybar": [
                {
                    "id": "aws-explorer",
                    "title": "%AWS.title%",
                    "icon": "resources/aws-logo.svg",
                    "cloud9": {
                        "cn": {
                            "title": "%AWS.title.cn%",
                            "icon": "resources/aws-cn-logo.svg"
                        }
                    }
                }
            ],
            "panel": [
                {
                    "id": "aws-codewhisperer-reference-log",
                    "title": "CodeWhisperer Reference Log",
                    "icon": "media/aws-logo.svg"
                }
            ]
        },
        "views": {
            "aws-explorer": [
                {
                    "id": "aws.explorer",
                    "name": "%AWS.lambda.explorerTitle%"
                },
                {
                    "id": "aws.developerTools",
                    "name": "%AWS.developerTools.explorerTitle%"
                }
            ],
            "aws-codewhisperer-reference-log": [
                {
                    "type": "webview",
                    "id": "aws.codeWhisperer.referenceLog",
                    "name": ""
                }
            ]
        },
        "submenus": [
            {
                "id": "aws.auth",
                "label": "%AWS.submenu.auth.title%",
                "icon": "$(ellipsis)"
            }
        ],
        "menus": {
            "commandPalette": [
                {
                    "command": "aws.apig.copyUrl",
                    "when": "false"
                },
                {
                    "command": "aws.apig.invokeRemoteRestApi",
                    "when": "false"
                },
                {
                    "command": "aws.deleteCloudFormation",
                    "when": "false"
                },
                {
                    "command": "aws.downloadStateMachineDefinition",
                    "when": "false"
                },
                {
                    "command": "aws.ecr.createRepository",
                    "when": "false"
                },
                {
                    "command": "aws.executeStateMachine",
                    "when": "false"
                },
                {
                    "command": "aws.copyArn",
                    "when": "false"
                },
                {
                    "command": "aws.copyName",
                    "when": "false"
                },
                {
                    "command": "aws.listCommands",
                    "when": "false"
                },
                {
                    "command": "aws.codeWhisperer.removeConnection",
                    "when": "false"
                },
                {
                    "command": "aws.downloadSchemaItemCode",
                    "when": "false"
                },
                {
                    "command": "aws.deleteLambda",
                    "when": "false"
                },
                {
                    "command": "aws.downloadLambda",
                    "when": "false"
                },
                {
                    "command": "aws.invokeLambda",
                    "when": "false"
                },
                {
                    "command": "aws.viewSchemaItem",
                    "when": "false"
                },
                {
                    "command": "aws.searchSchema",
                    "when": "false"
                },
                {
                    "command": "aws.searchSchemaPerRegistry",
                    "when": "false"
                },
                {
                    "command": "aws.refreshAwsExplorer",
                    "when": "false"
                },
                {
                    "command": "aws.cdk.refresh",
                    "when": "false"
                },
                {
                    "command": "aws.cdk.viewDocs",
                    "when": "false"
                },
                {
                    "command": "aws.ssmDocument.openLocalDocument",
                    "when": "false"
                },
                {
                    "command": "aws.ssmDocument.openLocalDocumentJson",
                    "when": "false"
                },
                {
                    "command": "aws.ssmDocument.openLocalDocumentYaml",
                    "when": "false"
                },
                {
                    "command": "aws.ssmDocument.deleteDocument",
                    "when": "false"
                },
                {
                    "command": "aws.ssmDocument.updateDocumentVersion",
                    "when": "false"
                },
                {
                    "command": "aws.copyLogStreamName",
                    "when": "resourceScheme == awsCloudWatchLogs"
                },
                {
                    "command": "aws.saveCurrentLogStreamContent",
                    "when": "resourceScheme == awsCloudWatchLogs"
                },
                {
                    "command": "aws.s3.editFile",
                    "when": "resourceScheme == s3-readonly"
                },
                {
                    "command": "aws.cloudWatchLogs.viewLogStream",
                    "when": "false"
                },
                {
                    "command": "aws.ecr.deleteRepository",
                    "when": "false"
                },
                {
                    "command": "aws.ecr.copyTagUri",
                    "when": "false"
                },
                {
                    "command": "aws.ecr.copyRepositoryUri",
                    "when": "false"
                },
                {
                    "command": "aws.ecr.deleteTag",
                    "when": "false"
                },
                {
                    "command": "aws.iot.createThing",
                    "when": "false"
                },
                {
                    "command": "aws.iot.deleteThing",
                    "when": "false"
                },
                {
                    "command": "aws.iot.createCert",
                    "when": "false"
                },
                {
                    "command": "aws.iot.deleteCert",
                    "when": "false"
                },
                {
                    "command": "aws.iot.attachCert",
                    "when": "false"
                },
                {
                    "command": "aws.iot.attachPolicy",
                    "when": "false"
                },
                {
                    "command": "aws.iot.activateCert",
                    "when": "false"
                },
                {
                    "command": "aws.iot.deactivateCert",
                    "when": "false"
                },
                {
                    "command": "aws.iot.revokeCert",
                    "when": "false"
                },
                {
                    "command": "aws.iot.createPolicy",
                    "when": "false"
                },
                {
                    "command": "aws.iot.deletePolicy",
                    "when": "false"
                },
                {
                    "command": "aws.iot.createPolicyVersion",
                    "when": "false"
                },
                {
                    "command": "aws.iot.deletePolicyVersion",
                    "when": "false"
                },
                {
                    "command": "aws.iot.detachCert",
                    "when": "false"
                },
                {
                    "command": "aws.iot.detachPolicy",
                    "when": "false"
                },
                {
                    "command": "aws.iot.viewPolicyVersion",
                    "when": "false"
                },
                {
                    "command": "aws.iot.setDefaultPolicy",
                    "when": "false"
                },
                {
                    "command": "aws.iot.copyEndpoint",
                    "when": "false"
                },
                {
                    "command": "aws.deploySamApplication",
                    "when": "config.aws.samcli.legacyDeploy"
                },
                {
                    "command": "aws.samcli.sync",
                    "when": "!config.aws.samcli.legacyDeploy"
                },
                {
                    "command": "aws.samcli.syncCode",
                    "when": "config.aws.experiments.samSyncCode && !config.aws.samcli.legacyDeploy"
                },
                {
                    "command": "aws.s3.copyPath",
                    "when": "false"
                },
                {
                    "command": "aws.s3.createBucket",
                    "when": "false"
                },
                {
                    "command": "aws.s3.createFolder",
                    "when": "false"
                },
                {
                    "command": "aws.s3.deleteBucket",
                    "when": "false"
                },
                {
                    "command": "aws.s3.deleteFile",
                    "when": "false"
                },
                {
                    "command": "aws.s3.downloadFileAs",
                    "when": "false"
                },
                {
                    "command": "aws.s3.openFile",
                    "when": "false"
                },
                {
                    "command": "aws.s3.editFile",
                    "when": "false"
                },
                {
                    "command": "aws.s3.uploadFileToParent",
                    "when": "false"
                },
                {
                    "command": "aws.apprunner.startDeployment",
                    "when": "false"
                },
                {
                    "command": "aws.apprunner.createService",
                    "when": "false"
                },
                {
                    "command": "aws.apprunner.pauseService",
                    "when": "false"
                },
                {
                    "command": "aws.apprunner.resumeService",
                    "when": "false"
                },
                {
                    "command": "aws.apprunner.copyServiceUrl",
                    "when": "false"
                },
                {
                    "command": "aws.apprunner.open",
                    "when": "false"
                },
                {
                    "command": "aws.apprunner.deleteService",
                    "when": "false"
                },
                {
                    "command": "aws.apprunner.createServiceFromEcr",
                    "when": "false"
                },
                {
                    "command": "aws.resources.copyIdentifier",
                    "when": "false"
                },
                {
                    "command": "aws.resources.openResourcePreview",
                    "when": "false"
                },
                {
                    "command": "aws.resources.createResource",
                    "when": "false"
                },
                {
                    "command": "aws.resources.deleteResource",
                    "when": "false"
                },
                {
                    "command": "aws.resources.updateResource",
                    "when": "false"
                },
                {
                    "command": "aws.resources.updateResourceInline",
                    "when": "false"
                },
                {
                    "command": "aws.resources.saveResource",
                    "when": "false"
                },
                {
                    "command": "aws.resources.closeResource",
                    "when": "false"
                },
                {
                    "command": "aws.resources.viewDocs",
                    "when": "false"
                },
                {
                    "command": "aws.ecs.runCommandInContainer",
                    "when": "false"
                },
                {
                    "command": "aws.ecs.openTaskInTerminal",
                    "when": "false"
                },
                {
                    "command": "aws.ecs.enableEcsExec",
                    "when": "false"
                },
                {
                    "command": "aws.ecs.disableEcsExec",
                    "when": "false"
                },
                {
                    "command": "aws.ecs.viewDocumentation",
                    "when": "false"
                },
                {
                    "command": "aws.renderStateMachineGraph",
                    "when": "false"
                },
                {
                    "command": "aws.auth.addConnection",
                    "when": "false"
                },
                {
                    "command": "aws.auth.switchConnections",
                    "when": "false"
                },
                {
                    "command": "aws.auth.signout",
                    "when": "false"
                },
                {
                    "command": "aws.auth.help",
                    "when": "false"
                },
                {
                    "command": "aws.dev.openMenu",
                    "when": "aws.isDevMode || isCloud9"
                }
            ],
            "editor/title": [
                {
                    "command": "aws.previewStateMachine",
                    "when": "editorLangId == asl || editorLangId == asl-yaml",
                    "group": "navigation"
                },
                {
                    "command": "aws.saveCurrentLogStreamContent",
                    "when": "resourceScheme == awsCloudWatchLogs",
                    "group": "navigation"
                },
                {
                    "command": "aws.s3.editFile",
                    "when": "resourceScheme == s3-readonly",
                    "group": "navigation"
                },
                {
                    "command": "aws.ssmDocument.publishDocument",
                    "when": "editorLangId =~ /^(ssm-yaml|ssm-json)$/",
                    "group": "navigation"
                },
                {
                    "command": "aws.resources.updateResourceInline",
                    "when": "resourceScheme == awsResource && !isCloud9 && config.aws.experiments.jsonResourceModification",
                    "group": "navigation"
                },
                {
                    "command": "aws.resources.closeResource",
                    "when": "resourcePath =~ /^.+(awsResource.json)$/",
                    "group": "navigation"
                },
                {
                    "command": "aws.resources.saveResource",
                    "when": "resourcePath =~ /^.+(awsResource.json)$/",
                    "group": "navigation"
                }
            ],
            "editor/title/context": [
                {
                    "command": "aws.copyLogStreamName",
                    "when": "resourceScheme == awsCloudWatchLogs",
                    "group": "1_cutcopypaste@1"
                }
            ],
            "view/title": [
                {
                    "command": "aws.submitFeedback",
                    "when": "view == aws.explorer",
                    "group": "navigation@6"
                },
                {
                    "command": "aws.refreshAwsExplorer",
                    "when": "view == aws.explorer",
                    "group": "navigation@5"
                },
                {
                    "command": "aws.login",
                    "when": "view == aws.explorer",
                    "group": "1_account@1"
                },
                {
                    "command": "aws.showRegion",
                    "when": "view == aws.explorer",
                    "group": "1_account@2"
                },
                {
                    "command": "aws.listCommands",
                    "when": "view == aws.explorer && !isCloud9",
                    "group": "1_account@3"
                },
                {
                    "command": "aws.lambda.createNewSamApp",
                    "when": "view == aws.explorer",
                    "group": "3_lambda@1"
                },
                {
                    "command": "aws.launchConfigForm",
                    "when": "view == aws.explorer",
                    "group": "3_lambda@2"
                },
                {
                    "command": "aws.deploySamApplication",
                    "when": "config.aws.samcli.legacyDeploy && view == aws.explorer",
                    "group": "3_lambda@3"
                },
                {
                    "command": "aws.samcli.sync",
                    "when": "!config.aws.samcli.legacyDeploy && view == aws.explorer",
                    "group": "3_lambda@3"
                },
                {
                    "command": "aws.samcli.syncCode",
                    "when": "config.aws.experiments.samSyncCode && !config.aws.samcli.legacyDeploy && view == aws.explorer",
                    "group": "3_lambda@4"
                },
                {
                    "command": "aws.quickStart",
                    "when": "view == aws.explorer",
                    "group": "y_toolkitMeta@1"
                },
                {
                    "command": "aws.help",
                    "when": "view == aws.explorer || !aws.explorer.visible && view =~ /^aws/",
                    "group": "y_toolkitMeta@2"
                },
                {
                    "command": "aws.github",
                    "when": "view == aws.explorer || !aws.explorer.visible && view =~ /^aws/",
                    "group": "y_toolkitMeta@3"
                },
                {
                    "command": "aws.createIssueOnGitHub",
                    "when": "view == aws.explorer || !aws.explorer.visible && view =~ /^aws/",
                    "group": "y_toolkitMeta@4"
                },
                {
                    "command": "aws.submitFeedback",
                    "when": "view == aws.explorer || !aws.explorer.visible && view =~ /^aws/",
                    "group": "y_toolkitMeta@5"
                },
                {
                    "command": "aws.aboutToolkit",
                    "when": "view == aws.explorer || !aws.explorer.visible && view =~ /^aws/",
                    "group": "z_about@1"
                },
                {
                    "command": "aws.viewLogs",
                    "when": "view == aws.explorer || !aws.explorer.visible && view =~ /^aws/",
                    "group": "z_about@1"
                }
            ],
            "explorer/context": [
                {
                    "command": "aws.deploySamApplication",
                    "when": "config.aws.samcli.legacyDeploy && isFileSystemResource && resourceFilename =~ /^template\\.(json|yml|yaml)$/",
                    "group": "z_aws@1"
                },
                {
                    "command": "aws.samcli.sync",
                    "when": "!config.aws.samcli.legacyDeploy && isFileSystemResource && resourceFilename =~ /^(template\\.(json|yml|yaml))|(samconfig\\.toml)$/",
                    "group": "z_aws@1"
                },
                {
                    "command": "aws.samcli.syncCode",
                    "when": "config.aws.experiments.samSyncCode && !config.aws.samcli.legacyDeploy && isFileSystemResource && resourceFilename =~ /^(template\\.(json|yml|yaml))|(samconfig\\.toml)$/",
                    "group": "z_aws@2"
                },
                {
                    "command": "aws.uploadLambda",
                    "when": "explorerResourceIsFolder || isFileSystemResource && resourceFilename =~ /^template\\.(json|yml|yaml)$/",
                    "group": "z_aws@3"
                }
            ],
            "view/item/context": [
                {
                    "command": "aws.apig.invokeRemoteRestApi",
                    "when": "view == aws.explorer && viewItem =~ /^(awsApiGatewayNode)$/",
                    "group": "0@1"
                },
                {
                    "command": "aws.ecr.createRepository",
                    "when": "view == aws.explorer && viewItem == awsEcrNode",
                    "group": "inline@1"
                },
                {
                    "command": "aws.iot.createThing",
                    "when": "view == aws.explorer && viewItem == awsIotThingsNode",
                    "group": "inline@1"
                },
                {
                    "command": "aws.iot.createCert",
                    "when": "view == aws.explorer && viewItem == awsIotCertsNode",
                    "group": "inline@1"
                },
                {
                    "command": "aws.iot.createPolicy",
                    "when": "view == aws.explorer && viewItem == awsIotPoliciesNode",
                    "group": "inline@1"
                },
                {
                    "command": "aws.iot.attachCert",
                    "when": "view == aws.explorer && viewItem == awsIotThingNode",
                    "group": "inline@1"
                },
                {
                    "command": "aws.iot.attachPolicy",
                    "when": "view == aws.explorer && viewItem =~ /^awsIotCertificateNode.(Things|Policies)/",
                    "group": "inline@1"
                },
                {
                    "command": "aws.s3.openFile",
                    "when": "view == aws.explorer && viewItem == awsS3FileNode && !isCloud9",
                    "group": "0@1"
                },
                {
                    "command": "aws.s3.editFile",
                    "when": "view == aws.explorer && viewItem == awsS3FileNode && !isCloud9",
                    "group": "inline@1"
                },
                {
                    "command": "aws.s3.downloadFileAs",
                    "when": "view == aws.explorer && viewItem == awsS3FileNode",
                    "group": "inline@2"
                },
                {
                    "command": "aws.s3.createBucket",
                    "when": "view == aws.explorer && viewItem == awsS3Node",
                    "group": "inline@1"
                },
                {
                    "command": "aws.s3.createFolder",
                    "when": "view == aws.explorer && viewItem =~ /^(awsS3BucketNode|awsS3FolderNode)$/",
                    "group": "inline@1"
                },
                {
                    "command": "aws.ssmDocument.openLocalDocument",
                    "when": "view == aws.explorer && viewItem =~ /^(awsDocumentItemNode|awsDocumentItemNodeWriteable)$/",
                    "group": "inline@1"
                },
                {
                    "command": "aws.s3.uploadFile",
                    "when": "view == aws.explorer && viewItem =~ /^(awsS3BucketNode|awsS3FolderNode)$/",
                    "group": "inline@2"
                },
                {
                    "command": "aws.showRegion",
                    "when": "view == aws.explorer && viewItem == awsRegionNode",
                    "group": "0@1"
                },
                {
                    "command": "aws.lambda.createNewSamApp",
                    "when": "view == aws.explorer && viewItem == awsLambdaNode || viewItem == awsRegionNode",
                    "group": "1@1"
                },
                {
                    "command": "aws.launchConfigForm",
                    "when": "view == aws.explorer && viewItem == awsLambdaNode || viewItem == awsRegionNode || viewItem == awsCloudFormationRootNode",
                    "group": "1@1"
                },
                {
                    "command": "aws.deploySamApplication",
                    "when": "config.aws.samcli.legacyDeploy && view == aws.explorer && viewItem =~ /^(awsLambdaNode|awsRegionNode|awsCloudFormationRootNode)$/",
                    "group": "1@2"
                },
                {
                    "command": "aws.samcli.sync",
                    "when": "!config.aws.samcli.legacyDeploy && view == aws.explorer && viewItem =~ /^(awsLambdaNode|awsRegionNode|awsCloudFormationRootNode)$/",
                    "group": "1@2"
                },
                {
                    "command": "aws.samcli.syncCode",
                    "when": "config.aws.experiments.samSyncCode && !config.aws.samcli.legacyDeploy && view == aws.explorer && viewItem =~ /^(awsLambdaNode|awsRegionNode|awsCloudFormationRootNode)$/",
                    "group": "1@3"
                },
                {
                    "command": "aws.ecr.copyTagUri",
                    "when": "view == aws.explorer && viewItem == awsEcrTagNode",
                    "group": "2@1"
                },
                {
                    "command": "aws.ecr.deleteTag",
                    "when": "view == aws.explorer && viewItem == awsEcrTagNode",
                    "group": "3@1"
                },
                {
                    "command": "aws.ecr.copyRepositoryUri",
                    "when": "view == aws.explorer && viewItem == awsEcrRepositoryNode",
                    "group": "2@1"
                },
                {
                    "command": "aws.ecr.createRepository",
                    "when": "view == aws.explorer && viewItem == awsEcrNode",
                    "group": "0@1"
                },
                {
                    "command": "aws.ecr.deleteRepository",
                    "when": "view == aws.explorer && viewItem == awsEcrRepositoryNode",
                    "group": "3@1"
                },
                {
                    "command": "aws.invokeLambda",
                    "when": "view == aws.explorer && viewItem =~ /^(awsRegionFunctionNode|awsRegionFunctionNodeDownloadable|awsCloudFormationFunctionNode)$/",
                    "group": "0@1"
                },
                {
                    "command": "aws.downloadLambda",
                    "when": "view == aws.explorer && viewItem =~ /^(awsRegionFunctionNode|awsRegionFunctionNodeDownloadable)$/",
                    "group": "0@2"
                },
                {
                    "command": "aws.uploadLambda",
                    "when": "view == aws.explorer && viewItem =~ /^(awsRegionFunctionNode|awsRegionFunctionNodeDownloadable)$/",
                    "group": "1@1"
                },
                {
                    "command": "aws.deleteLambda",
                    "when": "view == aws.explorer && viewItem =~ /^(awsRegionFunctionNode|awsRegionFunctionNodeDownloadable)$/",
                    "group": "4@1"
                },
                {
                    "command": "aws.deleteCloudFormation",
                    "when": "view == aws.explorer && viewItem == awsCloudFormationNode",
                    "group": "3@5"
                },
                {
                    "command": "aws.searchSchema",
                    "when": "view == aws.explorer && viewItem == awsSchemasNode && !isCloud9",
                    "group": "0@1"
                },
                {
                    "command": "aws.searchSchemaPerRegistry",
                    "when": "view == aws.explorer && viewItem == awsRegistryItemNode && !isCloud9",
                    "group": "0@1"
                },
                {
                    "command": "aws.viewSchemaItem",
                    "when": "view == aws.explorer && viewItem == awsSchemaItemNode && !isCloud9",
                    "group": "0@1"
                },
                {
                    "command": "aws.stepfunctions.createStateMachineFromTemplate",
                    "when": "view == aws.explorer && viewItem == awsStepFunctionsNode",
                    "group": "0@1"
                },
                {
                    "command": "aws.downloadStateMachineDefinition",
                    "when": "view == aws.explorer && viewItem == awsStateMachineNode",
                    "group": "0@1"
                },
                {
                    "command": "aws.renderStateMachineGraph",
                    "when": "view == aws.explorer && viewItem == awsStateMachineNode",
                    "group": "0@2"
                },
                {
                    "command": "aws.cdk.renderStateMachineGraph",
                    "when": "viewItem == awsCdkStateMachineNode",
                    "group": "inline@1"
                },
                {
                    "command": "aws.cdk.renderStateMachineGraph",
                    "when": "viewItem == awsCdkStateMachineNode",
                    "group": "0@1"
                },
                {
                    "command": "aws.executeStateMachine",
                    "when": "view == aws.explorer && viewItem == awsStateMachineNode",
                    "group": "0@3"
                },
                {
                    "command": "aws.iot.createThing",
                    "when": "view == aws.explorer && viewItem == awsIotThingsNode",
                    "group": "0@1"
                },
                {
                    "command": "aws.iot.createCert",
                    "when": "view == aws.explorer && viewItem == awsIotCertsNode",
                    "group": "0@1"
                },
                {
                    "command": "aws.iot.createPolicy",
                    "when": "view == aws.explorer && viewItem == awsIotPoliciesNode",
                    "group": "0@1"
                },
                {
                    "command": "aws.iot.createPolicyVersion",
                    "when": "view == aws.explorer && viewItem == awsIotPolicyNode.WithVersions",
                    "group": "0@1"
                },
                {
                    "command": "aws.iot.viewPolicyVersion",
                    "when": "view == aws.explorer && viewItem =~ /^awsIotPolicyVersionNode./",
                    "group": "0@1"
                },
                {
                    "command": "aws.iot.attachCert",
                    "when": "view == aws.explorer && viewItem == awsIotThingNode",
                    "group": "0@1"
                },
                {
                    "command": "aws.iot.attachPolicy",
                    "when": "view == aws.explorer && viewItem =~ /^awsIotCertificateNode.(Things|Policies)/",
                    "group": "0@1"
                },
                {
                    "command": "aws.s3.createBucket",
                    "when": "view == aws.explorer && viewItem == awsS3Node",
                    "group": "0@1"
                },
                {
                    "command": "aws.s3.downloadFileAs",
                    "when": "view == aws.explorer && viewItem == awsS3FileNode",
                    "group": "0@1"
                },
                {
                    "command": "aws.s3.uploadFile",
                    "when": "view == aws.explorer && viewItem =~ /^(awsS3BucketNode|awsS3FolderNode)$/",
                    "group": "0@1"
                },
                {
                    "command": "aws.s3.uploadFileToParent",
                    "when": "view == aws.explorer && viewItem == awsS3FileNode",
                    "group": "1@1"
                },
                {
                    "command": "aws.s3.createFolder",
                    "when": "view == aws.explorer && viewItem =~ /^(awsS3BucketNode|awsS3FolderNode)$/",
                    "group": "1@1"
                },
                {
                    "command": "aws.iot.deactivateCert",
                    "when": "view == aws.explorer && viewItem =~ /^awsIotCertificateNode.(Things|Policies).ACTIVE$/",
                    "group": "1@1"
                },
                {
                    "command": "aws.iot.activateCert",
                    "when": "view == aws.explorer && viewItem =~ /^awsIotCertificateNode.(Things|Policies).INACTIVE$/",
                    "group": "1@1"
                },
                {
                    "command": "aws.iot.revokeCert",
                    "when": "view == aws.explorer && viewItem =~ /^awsIotCertificateNode.(Things|Policies).(ACTIVE|INACTIVE)$/",
                    "group": "1@2"
                },
                {
                    "command": "aws.iot.setDefaultPolicy",
                    "when": "view == aws.explorer && viewItem == awsIotPolicyVersionNode.NONDEFAULT",
                    "group": "1@1"
                },
                {
                    "command": "aws.iot.copyEndpoint",
                    "when": "view == aws.explorer && viewItem == awsIotNode",
                    "group": "2@1"
                },
                {
                    "command": "aws.copyName",
                    "when": "view == aws.explorer && viewItem =~ /^(awsRegionFunctionNode|awsRegionFunctionNodeDownloadable|awsCloudFormationFunctionNode|awsStateMachineNode|awsCloudFormationNode|awsS3BucketNode|awsS3FolderNode|awsS3FileNode|awsApiGatewayNode|awsIotThingNode)$|^(awsAppRunnerServiceNode|awsIotCertificateNode|awsIotPolicyNode|awsIotPolicyVersionNode)/",
                    "group": "2@1"
                },
                {
                    "command": "aws.copyArn",
                    "when": "view == aws.explorer && viewItem =~ /^(awsRegionFunctionNode|awsRegionFunctionNodeDownloadable|awsCloudFormationFunctionNode|awsStateMachineNode|awsCloudFormationNode|awsCloudWatchLogNode|awsS3BucketNode|awsS3FolderNode|awsS3FileNode|awsApiGatewayNode|awsEcrRepositoryNode|awsIotThingNode)$|^(awsAppRunnerServiceNode|awsEcsServiceNode|awsIotCertificateNode|awsIotPolicyNode|awsIotPolicyVersionNode)/",
                    "group": "2@2"
                },
                {
                    "command": "aws.apig.copyUrl",
                    "when": "view == aws.explorer && viewItem =~ /^(awsApiGatewayNode)$/",
                    "group": "2@0"
                },
                {
                    "command": "aws.s3.copyPath",
                    "when": "view == aws.explorer && viewItem =~ /^(awsS3FolderNode|awsS3FileNode)$/",
                    "group": "2@3"
                },
                {
                    "command": "aws.s3.presignedURL",
                    "when": "view == aws.explorer && viewItem =~ /^(awsS3FileNode)$/",
                    "group": "2@4"
                },
                {
                    "command": "aws.iot.detachCert",
                    "when": "view == aws.explorer && viewItem =~ /^(awsIotCertificateNode.Things)/",
                    "group": "3@1"
                },
                {
                    "command": "aws.iot.detachPolicy",
                    "when": "view == aws.explorer && viewItem == awsIotPolicyNode.Certificates",
                    "group": "3@1"
                },
                {
                    "command": "aws.iot.deleteThing",
                    "when": "view == aws.explorer && viewItem == awsIotThingNode",
                    "group": "3@1"
                },
                {
                    "command": "aws.iot.deleteCert",
                    "when": "view == aws.explorer && viewItem =~ /^awsIotCertificateNode.Policies/",
                    "group": "3@1"
                },
                {
                    "command": "aws.iot.deletePolicy",
                    "when": "view == aws.explorer && viewItem == awsIotPolicyNode.WithVersions",
                    "group": "3@1"
                },
                {
                    "command": "aws.iot.deletePolicyVersion",
                    "when": "view == aws.explorer && viewItem == awsIotPolicyVersionNode.NONDEFAULT",
                    "group": "3@1"
                },
                {
                    "command": "aws.s3.deleteBucket",
                    "when": "view == aws.explorer && viewItem == awsS3BucketNode",
                    "group": "3@1"
                },
                {
                    "command": "aws.s3.deleteFile",
                    "when": "view == aws.explorer && viewItem == awsS3FileNode",
                    "group": "3@1"
                },
                {
                    "command": "aws.downloadSchemaItemCode",
                    "when": "view == aws.explorer && viewItem == awsSchemaItemNode && !isCloud9",
                    "group": "1@1"
                },
                {
                    "command": "aws.cloudWatchLogs.viewLogStream",
                    "group": "0@1",
                    "when": "view == aws.explorer && viewItem == awsCloudWatchLogNode"
                },
                {
                    "command": "aws.ssmDocument.openLocalDocumentYaml",
                    "group": "0@1",
                    "when": "view == aws.explorer && viewItem =~ /^(awsDocumentItemNode|awsDocumentItemNodeWriteable)$/"
                },
                {
                    "command": "aws.ssmDocument.openLocalDocumentJson",
                    "group": "0@2",
                    "when": "view == aws.explorer && viewItem =~ /^(awsDocumentItemNode|awsDocumentItemNodeWriteable)$/"
                },
                {
                    "command": "aws.ssmDocument.updateDocumentVersion",
                    "group": "2@1",
                    "when": "view == aws.explorer && viewItem == awsDocumentItemNodeWriteable"
                },
                {
                    "command": "aws.ssmDocument.deleteDocument",
                    "group": "3@2",
                    "when": "view == aws.explorer && viewItem == awsDocumentItemNodeWriteable"
                },
                {
                    "command": "aws.ecs.runCommandInContainer",
                    "group": "0@1",
                    "when": "view == aws.explorer && viewItem =~ /^(awsEcsContainerNodeExec)(.*)$/"
                },
                {
                    "command": "aws.ecs.openTaskInTerminal",
                    "group": "0@2",
                    "when": "view == aws.explorer && viewItem =~ /^(awsEcsContainerNodeExec)(.*)$/ && !isCloud9"
                },
                {
                    "command": "aws.ecs.enableEcsExec",
                    "group": "0@2",
                    "when": "view == aws.explorer && viewItem == awsEcsServiceNode.DISABLED"
                },
                {
                    "command": "aws.ecs.disableEcsExec",
                    "group": "0@2",
                    "when": "view == aws.explorer && viewItem == awsEcsServiceNode.ENABLED"
                },
                {
                    "command": "aws.ecs.viewDocumentation",
                    "group": "1@3",
                    "when": "view == aws.explorer && viewItem =~ /^(awsEcsClusterNode|awsEcsContainerNode)$|^awsEcsServiceNode/"
                },
                {
                    "command": "aws.resources.configure",
                    "when": "view == aws.explorer && viewItem == resourcesRootNode",
                    "group": "1@1"
                },
                {
                    "command": "aws.resources.configure",
                    "when": "view == aws.explorer && viewItem == resourcesRootNode",
                    "group": "inline@1"
                },
                {
                    "command": "aws.resources.openResourcePreview",
                    "when": "view == aws.explorer && viewItem =~ /^(.*)(ResourceNode)$/",
                    "group": "1@1"
                },
                {
                    "command": "aws.resources.copyIdentifier",
                    "when": "view == aws.explorer && viewItem =~ /^(.*)(ResourceNode)$/",
                    "group": "1@1"
                },
                {
                    "command": "aws.resources.viewDocs",
                    "when": "view == aws.explorer && viewItem =~ /^(.*)(Documented)(.*)(ResourceTypeNode)$/",
                    "group": "1@1"
                },
                {
                    "command": "aws.resources.createResource",
                    "when": "view == aws.explorer && viewItem =~ /^(.*)(Creatable)(.*)(ResourceTypeNode)$/ && !isCloud9 && config.aws.experiments.jsonResourceModification",
                    "group": "2@1"
                },
                {
                    "command": "aws.resources.createResource",
                    "when": "view == aws.explorer && viewItem =~ /^(.*)(Creatable)(.*)(ResourceTypeNode)$/ && !isCloud9 && config.aws.experiments.jsonResourceModification",
                    "group": "inline@1"
                },
                {
                    "command": "aws.resources.updateResource",
                    "when": "view == aws.explorer && viewItem =~ /^(.*)(Updatable)(.*)(ResourceNode)$/ && !isCloud9 && config.aws.experiments.jsonResourceModification",
                    "group": "2@1"
                },
                {
                    "command": "aws.resources.deleteResource",
                    "when": "view == aws.explorer && viewItem =~ /^(.*)(Deletable)(.*)(ResourceNode)$/ && !isCloud9 && config.aws.experiments.jsonResourceModification",
                    "group": "2@2"
                },
                {
                    "command": "aws.apprunner.createServiceFromEcr",
                    "group": "0@2",
                    "when": "view == aws.explorer && viewItem =~ /awsEcrTagNode|awsEcrRepositoryNode/"
                },
                {
                    "command": "aws.apprunner.startDeployment",
                    "group": "0@1",
                    "when": "view == aws.explorer && viewItem == awsAppRunnerServiceNode.RUNNING"
                },
                {
                    "command": "aws.apprunner.createService",
                    "group": "0@2",
                    "when": "view == aws.explorer && viewItem == awsAppRunnerNode"
                },
                {
                    "command": "aws.apprunner.pauseService",
                    "group": "0@3",
                    "when": "view == aws.explorer && viewItem == awsAppRunnerServiceNode.RUNNING"
                },
                {
                    "command": "aws.apprunner.resumeService",
                    "group": "0@3",
                    "when": "view == aws.explorer && viewItem == awsAppRunnerServiceNode.PAUSED"
                },
                {
                    "command": "aws.apprunner.copyServiceUrl",
                    "group": "1@1",
                    "when": "view == aws.explorer && viewItem == awsAppRunnerServiceNode.RUNNING"
                },
                {
                    "command": "aws.apprunner.open",
                    "group": "1@2",
                    "when": "view == aws.explorer && viewItem == awsAppRunnerServiceNode.RUNNING"
                },
                {
                    "command": "aws.apprunner.deleteService",
                    "group": "3@1",
                    "when": "view == aws.explorer && viewItem =~ /awsAppRunnerServiceNode.[RUNNING|PAUSED|CREATE_FAILED]/"
                },
                {
                    "command": "aws.cloudFormation.newTemplate",
                    "group": "0@1",
                    "when": "view == aws.explorer && viewItem == awsCloudFormationRootNode"
                },
                {
                    "command": "aws.sam.newTemplate",
                    "group": "0@2",
                    "when": "view == aws.explorer && viewItem == awsCloudFormationRootNode"
                },
                {
                    "command": "aws.codeWhisperer.configure",
                    "when": "viewItem =~ /^awsCodeWhispererNode/ && !isCloud9",
                    "group": "inline@2"
                },
                {
                    "command": "aws.codeWhisperer.introduction",
                    "when": "viewItem =~ /^awsCodeWhispererNode/ && !isCloud9 && CODEWHISPERER_TERMS_ACCEPTED",
                    "group": "inline@1"
                },
                {
                    "command": "aws.codeWhisperer.removeConnection",
                    "when": "viewItem == awsCodeWhispererNodeSaved",
                    "group": "0@1"
                },
                {
                    "command": "aws.codeWhisperer.removeConnection",
                    "when": "viewItem == awsCodeWhispererNodeSaved",
                    "group": "inline@3"
                },
                {
                    "command": "aws.cdk.refresh",
                    "when": "viewItem == awsCdkRootNode",
                    "group": "inline@1"
                },
                {
                    "command": "aws.cdk.refresh",
                    "when": "viewItem == awsCdkRootNode",
                    "group": "0@1"
                },
                {
                    "command": "aws.cdk.viewDocs",
                    "when": "viewItem == awsCdkRootNode",
                    "group": "0@2"
                },
                {
                    "command": "aws.auth.addConnection",
                    "when": "viewItem == awsAuthNode",
                    "group": "0@1"
                },
                {
                    "command": "aws.auth.switchConnections",
                    "when": "viewItem == awsAuthNode",
                    "group": "0@2"
                },
                {
                    "command": "aws.auth.signout",
                    "when": "viewItem == awsAuthNode",
                    "group": "0@3"
                },
                {
                    "command": "aws.auth.help",
                    "when": "viewItem == awsAuthNode",
                    "group": "inline@1"
                },
                {
                    "submenu": "aws.auth",
                    "when": "viewItem == awsAuthNode",
                    "group": "inline@2"
                }
            ],
            "aws.auth": [
                {
                    "command": "aws.auth.addConnection",
                    "group": "0@1"
                },
                {
                    "command": "aws.auth.switchConnections",
                    "group": "0@2"
                },
                {
                    "command": "aws.auth.signout",
                    "group": "0@3"
                }
            ]
        },
        "commands": [
            {
                "command": "aws.launchConfigForm",
                "title": "%AWS.command.launchConfigForm.title%",
                "category": "%AWS.title%",
                "cloud9": {
                    "cn": {
                        "category": "%AWS.title.cn%"
                    }
                }
            },
            {
                "command": "aws.apig.copyUrl",
                "title": "%AWS.command.apig.copyUrl%",
                "category": "%AWS.title%",
                "cloud9": {
                    "cn": {
                        "category": "%AWS.title.cn%"
                    }
                }
            },
            {
                "command": "aws.apig.invokeRemoteRestApi",
                "title": "%AWS.command.apig.invokeRemoteRestApi%",
                "category": "%AWS.title%",
                "cloud9": {
                    "cn": {
                        "category": "%AWS.title.cn%",
                        "title": "%AWS.command.apig.invokeRemoteRestApi.cn%"
                    }
                }
            },
            {
                "command": "aws.lambda.createNewSamApp",
                "title": "%AWS.command.createNewSamApp%",
                "category": "%AWS.title%",
                "cloud9": {
                    "cn": {
                        "category": "%AWS.title.cn%"
                    }
                }
            },
            {
                "command": "aws.login",
                "title": "%AWS.command.login%",
                "category": "%AWS.title%",
                "cloud9": {
                    "cn": {
                        "title": "%AWS.command.login.cn%",
                        "category": "%AWS.title.cn%"
                    }
                }
            },
            {
                "command": "aws.credentials.profile.create",
                "title": "%AWS.command.credentials.profile.create%",
                "category": "%AWS.title%",
                "cloud9": {
                    "cn": {
                        "category": "%AWS.title.cn%"
                    }
                }
            },
            {
                "command": "aws.credentials.edit",
                "title": "%AWS.command.credentials.edit%",
                "category": "%AWS.title%",
                "cloud9": {
                    "cn": {
                        "category": "%AWS.title.cn%"
                    }
                }
            },
            {
                "command": "aws.logout",
                "title": "%AWS.command.logout%",
                "category": "%AWS.title%",
                "cloud9": {
                    "cn": {
                        "category": "%AWS.title.cn%"
                    }
                }
            },
            {
                "command": "aws.auth.addConnection",
                "title": "%AWS.command.auth.addConnection%",
                "category": "%AWS.title%"
            },
            {
                "command": "aws.auth.switchConnections",
                "title": "%AWS.command.auth.switchConnections%",
                "category": "%AWS.title%"
            },
            {
                "command": "aws.auth.signout",
                "title": "%AWS.command.auth.signout%",
                "category": "%AWS.title%"
            },
            {
                "command": "aws.auth.help",
                "title": "%AWS.generic.viewDocs%",
                "category": "%AWS.title%",
                "icon": "$(question)"
            },
            {
                "command": "aws.createIssueOnGitHub",
                "title": "%AWS.command.createIssueOnGitHub%",
                "category": "%AWS.title%",
                "cloud9": {
                    "cn": {
                        "category": "%AWS.title.cn%"
                    }
                }
            },
            {
                "command": "aws.ecr.copyTagUri",
                "title": "%AWS.command.ecr.copyTagUri%",
                "category": "%AWS.title%",
                "cloud9": {
                    "cn": {
                        "category": "%AWS.title.cn%"
                    }
                }
            },
            {
                "command": "aws.ecr.deleteTag",
                "title": "%AWS.command.ecr.deleteTag%",
                "category": "%AWS.title%",
                "cloud9": {
                    "cn": {
                        "category": "%AWS.title.cn%"
                    }
                }
            },
            {
                "command": "aws.ecr.copyRepositoryUri",
                "title": "%AWS.command.ecr.copyRepositoryUri%",
                "category": "%AWS.title%",
                "cloud9": {
                    "cn": {
                        "category": "%AWS.title.cn%"
                    }
                }
            },
            {
                "command": "aws.ecr.createRepository",
                "title": "%AWS.command.ecr.createRepository%",
                "category": "%AWS.title%",
                "icon": "$(add)",
                "cloud9": {
                    "cn": {
                        "category": "%AWS.title.cn%"
                    }
                }
            },
            {
                "command": "aws.ecr.deleteRepository",
                "title": "%AWS.command.ecr.deleteRepository%",
                "category": "%AWS.title%",
                "cloud9": {
                    "cn": {
                        "category": "%AWS.title.cn%"
                    }
                }
            },
            {
                "command": "aws.showRegion",
                "title": "%AWS.command.showRegion%",
                "category": "%AWS.title%",
                "cloud9": {
                    "cn": {
                        "category": "%AWS.title.cn%"
                    }
                }
            },
            {
                "command": "aws.iot.createThing",
                "title": "%AWS.command.iot.createThing%",
                "category": "%AWS.title%",
                "icon": "$(add)",
                "cloud9": {
                    "cn": {
                        "category": "%AWS.title.cn%"
                    }
                }
            },
            {
                "command": "aws.iot.deleteThing",
                "title": "%AWS.generic.promptDelete%",
                "category": "%AWS.title%",
                "cloud9": {
                    "cn": {
                        "category": "%AWS.title.cn%"
                    }
                }
            },
            {
                "command": "aws.iot.createCert",
                "title": "%AWS.command.iot.createCert%",
                "category": "%AWS.title%",
                "icon": "$(add)",
                "cloud9": {
                    "cn": {
                        "category": "%AWS.title.cn%"
                    }
                }
            },
            {
                "command": "aws.iot.deleteCert",
                "title": "%AWS.generic.promptDelete%",
                "category": "%AWS.title%",
                "cloud9": {
                    "cn": {
                        "category": "%AWS.title.cn%"
                    }
                }
            },
            {
                "command": "aws.iot.attachCert",
                "title": "%AWS.command.iot.attachCert%",
                "category": "%AWS.title%",
                "icon": "$(aws-generic-attach-file)",
                "cloud9": {
                    "cn": {
                        "category": "%AWS.title.cn%"
                    }
                }
            },
            {
                "command": "aws.iot.attachPolicy",
                "title": "%AWS.command.iot.attachPolicy%",
                "category": "%AWS.title%",
                "icon": "$(aws-generic-attach-file)",
                "cloud9": {
                    "cn": {
                        "category": "%AWS.title.cn%"
                    }
                }
            },
            {
                "command": "aws.iot.activateCert",
                "title": "%AWS.command.iot.activateCert%",
                "category": "%AWS.title%",
                "cloud9": {
                    "cn": {
                        "category": "%AWS.title.cn%"
                    }
                }
            },
            {
                "command": "aws.iot.deactivateCert",
                "title": "%AWS.command.iot.deactivateCert%",
                "category": "%AWS.title%",
                "cloud9": {
                    "cn": {
                        "category": "%AWS.title.cn%"
                    }
                }
            },
            {
                "command": "aws.iot.revokeCert",
                "title": "%AWS.command.iot.revokeCert%",
                "category": "%AWS.title%",
                "cloud9": {
                    "cn": {
                        "category": "%AWS.title.cn%"
                    }
                }
            },
            {
                "command": "aws.iot.createPolicy",
                "title": "%AWS.command.iot.createPolicy%",
                "category": "%AWS.title%",
                "icon": "$(add)",
                "cloud9": {
                    "cn": {
                        "category": "%AWS.title.cn%"
                    }
                }
            },
            {
                "command": "aws.iot.deletePolicy",
                "title": "%AWS.generic.promptDelete%",
                "category": "%AWS.title%",
                "cloud9": {
                    "cn": {
                        "category": "%AWS.title.cn%"
                    }
                }
            },
            {
                "command": "aws.iot.createPolicyVersion",
                "title": "%AWS.command.iot.createPolicyVersion%",
                "category": "%AWS.title%",
                "cloud9": {
                    "cn": {
                        "category": "%AWS.title.cn%"
                    }
                }
            },
            {
                "command": "aws.iot.deletePolicyVersion",
                "title": "%AWS.generic.promptDelete%",
                "category": "%AWS.title%",
                "cloud9": {
                    "cn": {
                        "category": "%AWS.title.cn%"
                    }
                }
            },
            {
                "command": "aws.iot.detachCert",
                "title": "%AWS.command.iot.detachCert%",
                "category": "%AWS.title%",
                "cloud9": {
                    "cn": {
                        "category": "%AWS.title.cn%"
                    }
                }
            },
            {
                "command": "aws.iot.detachPolicy",
                "title": "%AWS.command.iot.detachCert%",
                "category": "%AWS.title%",
                "cloud9": {
                    "cn": {
                        "category": "%AWS.title.cn%"
                    }
                }
            },
            {
                "command": "aws.iot.viewPolicyVersion",
                "title": "%AWS.command.iot.viewPolicyVersion%",
                "category": "%AWS.title%",
                "cloud9": {
                    "cn": {
                        "category": "%AWS.title.cn%"
                    }
                }
            },
            {
                "command": "aws.iot.setDefaultPolicy",
                "title": "%AWS.command.iot.setDefaultPolicy%",
                "category": "%AWS.title%",
                "cloud9": {
                    "cn": {
                        "category": "%AWS.title.cn%"
                    }
                }
            },
            {
                "command": "aws.iot.copyEndpoint",
                "title": "%AWS.command.iot.copyEndpoint%",
                "category": "%AWS.title%",
                "cloud9": {
                    "cn": {
                        "category": "%AWS.title.cn%"
                    }
                }
            },
            {
                "command": "aws.s3.presignedURL",
                "title": "%AWS.command.s3.presignedURL%",
                "category": "%AWS.title%"
            },
            {
                "command": "aws.s3.copyPath",
                "title": "%AWS.command.s3.copyPath%",
                "category": "%AWS.title%",
                "cloud9": {
                    "cn": {
                        "category": "%AWS.title.cn%"
                    }
                }
            },
            {
                "command": "aws.s3.downloadFileAs",
                "title": "%AWS.command.s3.downloadFileAs%",
                "category": "%AWS.title%",
                "icon": "$(cloud-download)",
                "cloud9": {
                    "cn": {
                        "category": "%AWS.title.cn%"
                    }
                }
            },
            {
                "command": "aws.s3.openFile",
                "title": "%AWS.command.s3.openFile%",
                "category": "%AWS.title%",
                "icon": "$(open-preview)"
            },
            {
                "command": "aws.s3.editFile",
                "title": "%AWS.command.s3.editFile%",
                "category": "%AWS.title%",
                "icon": "$(edit)"
            },
            {
                "command": "aws.s3.uploadFile",
                "title": "%AWS.command.s3.uploadFile%",
                "category": "%AWS.title%",
                "icon": "$(cloud-upload)",
                "cloud9": {
                    "cn": {
                        "category": "%AWS.title.cn%"
                    }
                }
            },
            {
                "command": "aws.s3.uploadFileToParent",
                "title": "%AWS.command.s3.uploadFileToParent%",
                "category": "%AWS.title%",
                "cloud9": {
                    "cn": {
                        "category": "%AWS.title.cn%"
                    }
                }
            },
            {
                "command": "aws.s3.createFolder",
                "title": "%AWS.command.s3.createFolder%",
                "category": "%AWS.title%",
                "icon": "$(new-folder)",
                "cloud9": {
                    "cn": {
                        "category": "%AWS.title.cn%"
                    }
                }
            },
            {
                "command": "aws.s3.createBucket",
                "title": "%AWS.command.s3.createBucket%",
                "category": "%AWS.title%",
                "icon": "$(aws-s3-create-bucket)",
                "cloud9": {
                    "cn": {
                        "category": "%AWS.title.cn%"
                    }
                }
            },
            {
                "command": "aws.s3.deleteBucket",
                "title": "%AWS.generic.promptDelete%",
                "category": "%AWS.title%",
                "cloud9": {
                    "cn": {
                        "category": "%AWS.title.cn%"
                    }
                }
            },
            {
                "command": "aws.s3.deleteFile",
                "title": "%AWS.generic.promptDelete%",
                "category": "%AWS.title%",
                "cloud9": {
                    "cn": {
                        "category": "%AWS.title.cn%"
                    }
                }
            },
            {
                "command": "aws.invokeLambda",
                "title": "%AWS.command.invokeLambda%",
                "category": "%AWS.title%",
                "cloud9": {
                    "cn": {
                        "title": "%AWS.command.invokeLambda.cn%",
                        "category": "%AWS.title.cn%"
                    }
                }
            },
            {
                "command": "aws.downloadLambda",
                "title": "%AWS.command.downloadLambda%",
                "category": "%AWS.title%",
                "enablement": "viewItem == awsRegionFunctionNodeDownloadable",
                "cloud9": {
                    "cn": {
                        "category": "%AWS.title.cn%"
                    }
                }
            },
            {
                "command": "aws.uploadLambda",
                "title": "%AWS.command.uploadLambda%",
                "category": "%AWS.title%",
                "cloud9": {
                    "cn": {
                        "category": "%AWS.title.cn%"
                    }
                }
            },
            {
                "command": "aws.deleteLambda",
                "title": "%AWS.generic.promptDelete%",
                "category": "%AWS.title%",
                "cloud9": {
                    "cn": {
                        "category": "%AWS.title.cn%"
                    }
                }
            },
            {
                "command": "aws.deploySamApplication",
                "title": "%AWS.command.deploySamApplication%",
                "category": "%AWS.title%",
                "cloud9": {
                    "cn": {
                        "category": "%AWS.title.cn%"
                    }
                }
            },
            {
                "command": "aws.submitFeedback",
                "title": "%AWS.command.submitFeedback%",
                "category": "%AWS.title%",
                "icon": "$(comment)",
                "cloud9": {
                    "cn": {
                        "category": "%AWS.title.cn%"
                    }
                }
            },
            {
                "command": "aws.refreshAwsExplorer",
                "title": "%AWS.command.refreshAwsExplorer%",
                "category": "%AWS.title%",
                "icon": {
                    "dark": "resources/icons/vscode/dark/refresh.svg",
                    "light": "resources/icons/vscode/light/refresh.svg"
                }
            },
            {
                "command": "aws.samcli.detect",
                "title": "%AWS.command.samcli.detect%",
                "category": "%AWS.title%",
                "cloud9": {
                    "cn": {
                        "category": "%AWS.title.cn%"
                    }
                }
            },
            {
                "command": "aws.deleteCloudFormation",
                "title": "%AWS.command.deleteCloudFormation%",
                "category": "%AWS.title%",
                "cloud9": {
                    "cn": {
                        "category": "%AWS.title.cn%"
                    }
                }
            },
            {
                "command": "aws.downloadStateMachineDefinition",
                "title": "%AWS.command.downloadStateMachineDefinition%",
                "category": "%AWS.title%",
                "cloud9": {
                    "cn": {
                        "category": "%AWS.title.cn%"
                    }
                }
            },
            {
                "command": "aws.executeStateMachine",
                "title": "%AWS.command.executeStateMachine%",
                "category": "%AWS.title%",
                "cloud9": {
                    "cn": {
                        "category": "%AWS.title.cn%"
                    }
                }
            },
            {
                "command": "aws.renderStateMachineGraph",
                "title": "%AWS.command.renderStateMachineGraph%",
                "category": "%AWS.title%",
                "cloud9": {
                    "cn": {
                        "category": "%AWS.title.cn%"
                    }
                }
            },
            {
                "command": "aws.copyArn",
                "title": "%AWS.command.copyArn%",
                "category": "%AWS.title%",
                "cloud9": {
                    "cn": {
                        "category": "%AWS.title.cn%"
                    }
                }
            },
            {
                "command": "aws.copyName",
                "title": "%AWS.command.copyName%",
                "category": "%AWS.title%",
                "cloud9": {
                    "cn": {
                        "category": "%AWS.title.cn%"
                    }
                }
            },
            {
                "command": "aws.listCommands",
                "title": "%AWS.command.listCommands%",
                "category": "%AWS.title%",
                "cloud9": {
                    "cn": {
                        "title": "%AWS.command.listCommands.cn%",
                        "category": "%AWS.title.cn%"
                    }
                }
            },
            {
                "command": "aws.viewSchemaItem",
                "title": "%AWS.command.viewSchemaItem%",
                "category": "%AWS.title%",
                "cloud9": {
                    "cn": {
                        "category": "%AWS.title.cn%"
                    }
                }
            },
            {
                "command": "aws.searchSchema",
                "title": "%AWS.command.searchSchema%",
                "category": "%AWS.title%",
                "cloud9": {
                    "cn": {
                        "category": "%AWS.title.cn%"
                    }
                }
            },
            {
                "command": "aws.searchSchemaPerRegistry",
                "title": "%AWS.command.searchSchemaPerRegistry%",
                "category": "%AWS.title%",
                "cloud9": {
                    "cn": {
                        "category": "%AWS.title.cn%"
                    }
                }
            },
            {
                "command": "aws.downloadSchemaItemCode",
                "title": "%AWS.command.downloadSchemaItemCode%",
                "category": "%AWS.title%",
                "cloud9": {
                    "cn": {
                        "category": "%AWS.title.cn%"
                    }
                }
            },
            {
                "command": "aws.viewLogs",
                "title": "%AWS.command.viewLogs%",
                "category": "%AWS.title%"
            },
            {
                "command": "aws.help",
                "title": "%AWS.command.help%",
                "category": "%AWS.title%",
                "cloud9": {
                    "cn": {
                        "category": "%AWS.title.cn%"
                    }
                }
            },
            {
                "command": "aws.github",
                "title": "%AWS.command.github%",
                "category": "%AWS.title%",
                "cloud9": {
                    "cn": {
                        "category": "%AWS.title.cn%"
                    }
                }
            },
            {
                "command": "aws.quickStart",
                "title": "%AWS.command.quickStart%",
                "category": "%AWS.title%",
                "cloud9": {
                    "cn": {
                        "category": "%AWS.title.cn%"
                    }
                }
            },
            {
                "command": "aws.cdk.refresh",
                "title": "%AWS.command.refreshCdkExplorer%",
                "category": "%AWS.title%",
                "icon": {
                    "dark": "resources/icons/vscode/dark/refresh.svg",
                    "light": "resources/icons/vscode/light/refresh.svg"
                },
                "cloud9": {
                    "cn": {
                        "category": "%AWS.title.cn%"
                    }
                }
            },
            {
                "command": "aws.cdk.viewDocs",
                "title": "%AWS.generic.viewDocs%",
                "category": "%AWS.title%"
            },
            {
                "command": "aws.stepfunctions.createStateMachineFromTemplate",
                "title": "%AWS.command.stepFunctions.createStateMachineFromTemplate%",
                "category": "%AWS.title%",
                "cloud9": {
                    "cn": {
                        "category": "%AWS.title.cn%"
                    }
                }
            },
            {
                "command": "aws.stepfunctions.publishStateMachine",
                "title": "%AWS.command.stepFunctions.publishStateMachine%",
                "category": "%AWS.title%",
                "cloud9": {
                    "cn": {
                        "category": "%AWS.title.cn%"
                    }
                }
            },
            {
                "command": "aws.previewStateMachine",
                "title": "%AWS.command.stepFunctions.previewStateMachine%",
                "category": "%AWS.title%",
                "icon": "$(aws-stepfunctions-preview)",
                "cloud9": {
                    "cn": {
                        "category": "%AWS.title.cn%"
                    }
                }
            },
            {
                "command": "aws.cdk.renderStateMachineGraph",
                "title": "%AWS.command.cdk.previewStateMachine%",
                "category": "AWS",
                "icon": "$(aws-stepfunctions-preview)"
            },
            {
                "command": "aws.aboutToolkit",
                "title": "%AWS.command.aboutToolkit%",
                "category": "%AWS.title%"
            },
            {
                "command": "aws.cloudWatchLogs.viewLogStream",
                "title": "%AWS.command.viewLogStream%",
                "category": "%AWS.title%",
                "cloud9": {
                    "cn": {
                        "category": "%AWS.title.cn%"
                    }
                }
            },
            {
                "command": "aws.ssmDocument.createLocalDocument",
                "title": "%AWS.command.ssmDocument.createLocalDocument%",
                "category": "%AWS.title%",
                "cloud9": {
                    "cn": {
                        "category": "%AWS.title.cn%"
                    }
                }
            },
            {
                "command": "aws.ssmDocument.openLocalDocument",
                "title": "%AWS.command.ssmDocument.openLocalDocument%",
                "category": "%AWS.title%",
                "icon": "$(cloud-download)",
                "cloud9": {
                    "cn": {
                        "category": "%AWS.title.cn%"
                    }
                }
            },
            {
                "command": "aws.ssmDocument.openLocalDocumentJson",
                "title": "%AWS.command.ssmDocument.openLocalDocumentJson%",
                "category": "%AWS.title%",
                "cloud9": {
                    "cn": {
                        "category": "%AWS.title.cn%"
                    }
                }
            },
            {
                "command": "aws.ssmDocument.openLocalDocumentYaml",
                "title": "%AWS.command.ssmDocument.openLocalDocumentYaml%",
                "category": "%AWS.title%",
                "cloud9": {
                    "cn": {
                        "category": "%AWS.title.cn%"
                    }
                }
            },
            {
                "command": "aws.ssmDocument.deleteDocument",
                "title": "%AWS.command.ssmDocument.deleteDocument%",
                "category": "%AWS.title%",
                "cloud9": {
                    "cn": {
                        "category": "%AWS.title.cn%"
                    }
                }
            },
            {
                "command": "aws.ssmDocument.publishDocument",
                "title": "%AWS.command.ssmDocument.publishDocument%",
                "category": "%AWS.title%",
                "icon": "$(cloud-upload)",
                "cloud9": {
                    "cn": {
                        "category": "%AWS.title.cn%"
                    }
                }
            },
            {
                "command": "aws.ssmDocument.updateDocumentVersion",
                "title": "%AWS.command.ssmDocument.updateDocumentVersion%",
                "category": "%AWS.title%",
                "cloud9": {
                    "cn": {
                        "category": "%AWS.title.cn%"
                    }
                }
            },
            {
                "command": "aws.copyLogStreamName",
                "title": "%AWS.command.copyLogStreamName%",
                "category": "%AWS.title%",
                "icon": "$(files)",
                "cloud9": {
                    "cn": {
                        "category": "%AWS.title.cn%"
                    }
                }
            },
            {
                "command": "aws.saveCurrentLogStreamContent",
                "title": "%AWS.command.saveCurrentLogStreamContent%",
                "category": "%AWS.title%",
                "icon": "$(save-as)",
                "cloud9": {
                    "cn": {
                        "category": "%AWS.title.cn%"
                    }
                }
            },
            {
                "command": "aws.addSamDebugConfig",
                "title": "%AWS.command.addSamDebugConfig%",
                "category": "%AWS.title%",
                "cloud9": {
                    "cn": {
                        "category": "%AWS.title.cn%"
                    }
                }
            },
            {
                "command": "aws.toggleSamCodeLenses",
                "title": "%AWS.command.toggleSamCodeLenses%",
                "category": "%AWS.title%",
                "cloud9": {
                    "cn": {
                        "category": "%AWS.title.cn%"
                    }
                }
            },
            {
                "command": "aws.ecs.runCommandInContainer",
                "title": "%AWS.ecs.runCommandInContainer%",
                "category": "%AWS.title%",
                "enablement": "viewItem == awsEcsContainerNodeExecEnabled",
                "cloud9": {
                    "cn": {
                        "category": "%AWS.title.cn%"
                    }
                }
            },
            {
                "command": "aws.ecs.openTaskInTerminal",
                "title": "%AWS.ecs.openTaskInTerminal%",
                "category": "%AWS.title%",
                "enablement": "viewItem == awsEcsContainerNodeExecEnabled",
                "cloud9": {
                    "cn": {
                        "category": "%AWS.title.cn%"
                    }
                }
            },
            {
                "command": "aws.ecs.enableEcsExec",
                "title": "%AWS.ecs.enableEcsExec%",
                "category": "%AWS.title%",
                "cloud9": {
                    "cn": {
                        "category": "%AWS.title.cn%"
                    }
                }
            },
            {
                "command": "aws.ecs.viewDocumentation",
                "title": "%AWS.generic.viewDocs%",
                "category": "%AWS.title%",
                "cloud9": {
                    "cn": {
                        "category": "%AWS.title.cn%"
                    }
                }
            },
            {
                "command": "aws.resources.copyIdentifier",
                "title": "%AWS.command.resources.copyIdentifier%",
                "category": "%AWS.title%",
                "cloud9": {
                    "cn": {
                        "category": "%AWS.title.cn%"
                    }
                }
            },
            {
                "command": "aws.resources.openResourcePreview",
                "title": "%AWS.generic.preview%",
                "category": "%AWS.title%",
                "icon": "$(open-preview)",
                "cloud9": {
                    "cn": {
                        "category": "%AWS.title.cn%"
                    }
                }
            },
            {
                "command": "aws.resources.createResource",
                "title": "%AWS.generic.create%",
                "category": "%AWS.title%",
                "icon": "$(add)",
                "cloud9": {
                    "cn": {
                        "category": "%AWS.title.cn%"
                    }
                }
            },
            {
                "command": "aws.resources.deleteResource",
                "title": "%AWS.generic.promptDelete%",
                "category": "%AWS.title%",
                "cloud9": {
                    "cn": {
                        "category": "%AWS.title.cn%"
                    }
                }
            },
            {
                "command": "aws.resources.updateResource",
                "title": "%AWS.generic.promptUpdate%",
                "category": "%AWS.title%",
                "icon": "$(pencil)",
                "cloud9": {
                    "cn": {
                        "category": "%AWS.title.cn%"
                    }
                }
            },
            {
                "command": "aws.resources.updateResourceInline",
                "title": "%AWS.generic.promptUpdate%",
                "category": "%AWS.title%",
                "icon": "$(pencil)",
                "cloud9": {
                    "cn": {
                        "category": "%AWS.title.cn%"
                    }
                }
            },
            {
                "command": "aws.resources.saveResource",
                "title": "%AWS.generic.save%",
                "category": "%AWS.title%",
                "icon": "$(save)",
                "cloud9": {
                    "cn": {
                        "category": "%AWS.title.cn%"
                    }
                }
            },
            {
                "command": "aws.resources.closeResource",
                "title": "%AWS.generic.close%",
                "category": "%AWS.title%",
                "icon": "$(close)",
                "cloud9": {
                    "cn": {
                        "category": "%AWS.title.cn%"
                    }
                }
            },
            {
                "command": "aws.resources.viewDocs",
                "title": "%AWS.generic.viewDocs%",
                "category": "%AWS.title%",
                "icon": "$(book)",
                "cloud9": {
                    "cn": {
                        "category": "%AWS.title.cn%"
                    }
                }
            },
            {
                "command": "aws.resources.configure",
                "title": "%AWS.command.resources.configure%",
                "category": "%AWS.title%",
                "icon": "$(gear)",
                "cloud9": {
                    "cn": {
                        "category": "%AWS.title.cn%"
                    }
                }
            },
            {
                "command": "aws.apprunner.createService",
                "title": "%AWS.command.apprunner.createService%",
                "category": "%AWS.title%",
                "cloud9": {
                    "cn": {
                        "category": "%AWS.title.cn%"
                    }
                }
            },
            {
                "command": "aws.ecs.disableEcsExec",
                "title": "%AWS.ecs.disableEcsExec%",
                "category": "%AWS.title%",
                "cloud9": {
                    "cn": {
                        "category": "%AWS.title.cn%"
                    }
                }
            },
            {
                "command": "aws.apprunner.createServiceFromEcr",
                "title": "%AWS.command.apprunner.createServiceFromEcr%",
                "category": "%AWS.title%",
                "cloud9": {
                    "cn": {
                        "category": "%AWS.title.cn%"
                    }
                }
            },
            {
                "command": "aws.apprunner.pauseService",
                "title": "%AWS.command.apprunner.pauseService%",
                "category": "%AWS.title%",
                "cloud9": {
                    "cn": {
                        "category": "%AWS.title.cn%"
                    }
                }
            },
            {
                "command": "aws.apprunner.resumeService",
                "title": "%AWS.command.apprunner.resumeService%",
                "category": "AWS",
                "cloud9": {
                    "cn": {
                        "category": "%AWS.title.cn%"
                    }
                }
            },
            {
                "command": "aws.apprunner.copyServiceUrl",
                "title": "%AWS.command.apprunner.copyServiceUrl%",
                "category": "%AWS.title%",
                "cloud9": {
                    "cn": {
                        "category": "%AWS.title.cn%"
                    }
                }
            },
            {
                "command": "aws.apprunner.open",
                "title": "%AWS.command.apprunner.open%",
                "category": "%AWS.title%",
                "cloud9": {
                    "cn": {
                        "category": "%AWS.title.cn%"
                    }
                }
            },
            {
                "command": "aws.apprunner.deleteService",
                "title": "%AWS.generic.promptDelete%",
                "category": "%AWS.title%",
                "cloud9": {
                    "cn": {
                        "category": "%AWS.title.cn%"
                    }
                }
            },
            {
                "command": "aws.apprunner.startDeployment",
                "title": "%AWS.command.apprunner.startDeployment%",
                "category": "%AWS.title%",
                "cloud9": {
                    "cn": {
                        "category": "%AWS.title.cn%"
                    }
                }
            },
            {
                "command": "aws.cloudFormation.newTemplate",
                "title": "%AWS.command.cloudFormation.newTemplate%",
                "category": "%AWS.title%",
                "cloud9": {
                    "cn": {
                        "category": "%AWS.title.cn%"
                    }
                }
            },
            {
                "command": "aws.sam.newTemplate",
                "title": "%AWS.command.sam.newTemplate%",
                "category": "%AWS.title%",
                "cloud9": {
                    "cn": {
                        "category": "%AWS.title.cn%"
                    }
                }
            },
            {
                "command": "aws.samcli.sync",
                "title": "%AWS.command.samcli.sync%",
                "category": "%AWS.title%"
            },
            {
                "command": "aws.samcli.syncCode",
                "title": "%AWS.command.samcli.syncCode%",
                "category": "%AWS.title%"
            },
            {
                "command": "aws.codeWhisperer",
                "title": "%AWS.command.codewhisperer.title%",
                "category": "%AWS.title%"
            },
            {
                "command": "aws.codeWhisperer.configure",
                "title": "%AWS.command.codewhisperer.configure%",
                "category": "%AWS.title%",
                "icon": "$(gear)",
                "cloud9": {
                    "cn": {
                        "category": "%AWS.title.cn%"
                    }
                }
            },
            {
                "command": "aws.codeWhisperer.introduction",
                "title": "%AWS.command.codewhisperer.introduction%",
                "category": "%AWS.title%",
                "icon": "$(question)",
                "cloud9": {
                    "cn": {
                        "category": "%AWS.title.cn%"
                    }
                }
            },
            {
                "command": "aws.codeWhisperer.removeConnection",
                "title": "%AWS.command.codewhisperer.removeConnection%",
                "category": "%AWS.title%",
                "icon": "$(debug-disconnect)"
            },
            {
                "command": "aws.dev.openMenu",
                "title": "Open Developer Menu",
                "category": "AWS (Developer)",
                "enablement": "aws.isDevMode"
            }
        ],
        "jsonValidation": [
            {
                "fileMatch": ".aws/templates.json",
                "url": "./dist/src/templates/templates.json"
            },
            {
                "fileMatch": "*ecs-task-def.json",
                "url": "https://ecs-intellisense.s3-us-west-2.amazonaws.com/task-definition/schema.json"
            }
        ],
        "languages": [
            {
                "id": "asl",
                "extensions": [
                    ".asl.json",
                    ".asl"
                ],
                "aliases": [
                    "Amazon States Language"
                ]
            },
            {
                "id": "asl-yaml",
                "aliases": [
                    "Amazon States Language (YAML)"
                ],
                "extensions": [
                    ".asl.yaml",
                    ".asl.yml"
                ]
            },
            {
                "id": "ssm-json",
                "extensions": [
                    ".ssm.json"
                ],
                "aliases": [
                    "AWS Systems Manager Document (JSON)"
                ]
            },
            {
                "id": "ssm-yaml",
                "extensions": [
                    ".ssm.yaml",
                    ".ssm.yml"
                ],
                "aliases": [
                    "AWS Systems Manager Document (YAML)"
                ]
            }
        ],
        "keybindings": [
            {
                "command": "aws.previewStateMachine",
                "key": "ctrl+shift+v",
                "mac": "cmd+shift+v",
                "when": "editorTextFocus && editorLangId == asl || editorTextFocus && editorLangId == asl-yaml"
            },
            {
                "command": "aws.codeWhisperer",
                "key": "alt+c",
                "mac": "alt+c",
                "when": "editorTextFocus"
            },
            {
                "command": "aws.codeWhisperer.nextCodeSuggestion",
                "key": "right",
                "mac": "right",
                "when": "editorTextFocus && CODEWHISPERER_SERVICE_ACTIVE"
            },
            {
                "command": "aws.codeWhisperer.previousCodeSuggestion",
                "key": "left",
                "mac": "left",
                "when": "editorTextFocus && CODEWHISPERER_SERVICE_ACTIVE"
            },
            {
                "command": "aws.codeWhisperer.rejectCodeSuggestion",
                "key": "escape",
                "mac": "escape",
                "when": "editorTextFocus && CODEWHISPERER_SERVICE_ACTIVE"
            },
            {
                "command": "aws.codeWhisperer.rejectCodeSuggestion",
                "key": "backspace",
                "mac": "backspace",
                "when": "editorTextFocus && CODEWHISPERER_SERVICE_ACTIVE"
            },
            {
                "command": "aws.codeWhisperer.rejectCodeSuggestion",
                "key": "up",
                "mac": "up",
                "when": "editorTextFocus && CODEWHISPERER_SERVICE_ACTIVE",
                "args": "up"
            },
            {
                "command": "aws.codeWhisperer.rejectCodeSuggestion",
                "key": "down",
                "mac": "down",
                "when": "editorTextFocus && CODEWHISPERER_SERVICE_ACTIVE",
                "args": "down"
            },
            {
                "command": "aws.codeWhisperer.acceptCodeSuggestion",
                "key": "tab",
                "mac": "tab",
                "when": "editorTextFocus && CODEWHISPERER_SERVICE_ACTIVE"
            },
            {
                "key": "right",
                "command": "editor.action.inlineSuggest.showNext",
                "when": "inlineSuggestionVisible && !editorReadonly && CODEWHISPERER_ENABLED"
            },
            {
                "key": "left",
                "command": "editor.action.inlineSuggest.showPrevious",
                "when": "inlineSuggestionVisible && !editorReadonly && CODEWHISPERER_ENABLED"
            }
        ],
        "grammars": [
            {
                "language": "asl",
                "scopeName": "source.asl",
                "path": "./syntaxes/ASL.tmLanguage"
            },
            {
                "language": "asl-yaml",
                "scopeName": "source.asl.yaml",
                "path": "./syntaxes/asl-yaml.tmLanguage.json"
            },
            {
                "language": "ssm-json",
                "scopeName": "source.ssmjson",
                "path": "./syntaxes/SSMJSON.tmLanguage"
            },
            {
                "language": "ssm-yaml",
                "scopeName": "source.ssmyaml",
                "path": "./syntaxes/SSMYAML.tmLanguage"
            }
        ],
        "resourceLabelFormatters": [
            {
                "scheme": "awsCloudWatchLogs",
                "formatting": {
                    "label": "${path}",
                    "separator": "\\"
                }
            },
            {
                "scheme": "s3*",
                "formatting": {
                    "label": "[S3] ${path}",
                    "separator": "/"
                }
            }
        ],
        "walkthroughs": [
            {
                "id": "getStarted",
                "title": "%AWS.walkthrough.gettingStarted.title%",
                "description": "%AWS.walkthrough.gettingStarted.description%",
                "cloud9": {
                    "cn": {
                        "description": "%AWS.walkthrough.gettingStarted.description.cn%"
                    }
                },
                "steps": [
                    {
                        "id": "connect",
                        "title": "%AWS.walkthrough.gettingStarted.connect%",
                        "media": {
                            "markdown": "resources/walkthrough/setup-connect.md"
                        },
                        "completionEvents": [
                            "onCommand:aws.login",
                            "onCommand:aws.credentials.profile.create"
                        ]
                    },
                    {
                        "id": "changeRegions",
                        "title": "%AWS.walkthrough.gettingStarted.changeRegions%",
                        "media": {
                            "markdown": "resources/walkthrough/setup-region.md"
                        },
                        "completionEvents": [
                            "onCommand:aws.showRegion"
                        ]
                    },
                    {
                        "id": "setupToolchain",
                        "title": "%AWS.walkthrough.gettingStarted.setupToolchain%",
                        "media": {
                            "markdown": "resources/walkthrough/setup-toolchain.md"
                        }
                    }
                ]
            }
        ],
        "icons": {
            "aws-apprunner-service": {
                "description": "AWS Contributed Icon",
                "default": {
                    "fontPath": "./resources/fonts/aws-toolkit-icons.woff",
                    "fontCharacter": "\\e1a5"
                }
            },
            "aws-cdk-logo": {
                "description": "AWS Contributed Icon",
                "default": {
                    "fontPath": "./resources/fonts/aws-toolkit-icons.woff",
                    "fontCharacter": "\\e1a6"
                }
            },
            "aws-cloudformation-stack": {
                "description": "AWS Contributed Icon",
                "default": {
                    "fontPath": "./resources/fonts/aws-toolkit-icons.woff",
                    "fontCharacter": "\\e1a7"
                }
            },
            "aws-cloudwatch-log-group": {
                "description": "AWS Contributed Icon",
                "default": {
                    "fontPath": "./resources/fonts/aws-toolkit-icons.woff",
                    "fontCharacter": "\\e1a8"
                }
            },
            "aws-ecr-registry": {
                "description": "AWS Contributed Icon",
                "default": {
                    "fontPath": "./resources/fonts/aws-toolkit-icons.woff",
                    "fontCharacter": "\\e1a9"
                }
            },
            "aws-ecs-cluster": {
                "description": "AWS Contributed Icon",
                "default": {
                    "fontPath": "./resources/fonts/aws-toolkit-icons.woff",
                    "fontCharacter": "\\e1aa"
                }
            },
            "aws-ecs-container": {
                "description": "AWS Contributed Icon",
                "default": {
                    "fontPath": "./resources/fonts/aws-toolkit-icons.woff",
                    "fontCharacter": "\\e1ab"
                }
            },
            "aws-ecs-service": {
                "description": "AWS Contributed Icon",
                "default": {
                    "fontPath": "./resources/fonts/aws-toolkit-icons.woff",
                    "fontCharacter": "\\e1ac"
                }
            },
            "aws-generic-attach-file": {
                "description": "AWS Contributed Icon",
                "default": {
                    "fontPath": "./resources/fonts/aws-toolkit-icons.woff",
                    "fontCharacter": "\\e1ad"
                }
            },
            "aws-iot-certificate": {
                "description": "AWS Contributed Icon",
                "default": {
                    "fontPath": "./resources/fonts/aws-toolkit-icons.woff",
                    "fontCharacter": "\\e1ae"
                }
            },
            "aws-iot-policy": {
                "description": "AWS Contributed Icon",
                "default": {
                    "fontPath": "./resources/fonts/aws-toolkit-icons.woff",
                    "fontCharacter": "\\e1af"
                }
            },
            "aws-iot-thing": {
                "description": "AWS Contributed Icon",
                "default": {
                    "fontPath": "./resources/fonts/aws-toolkit-icons.woff",
                    "fontCharacter": "\\e1b0"
                }
            },
            "aws-lambda-function": {
                "description": "AWS Contributed Icon",
                "default": {
                    "fontPath": "./resources/fonts/aws-toolkit-icons.woff",
                    "fontCharacter": "\\e1b1"
                }
            },
            "aws-s3-bucket": {
                "description": "AWS Contributed Icon",
                "default": {
                    "fontPath": "./resources/fonts/aws-toolkit-icons.woff",
                    "fontCharacter": "\\e1b2"
                }
            },
            "aws-s3-create-bucket": {
                "description": "AWS Contributed Icon",
                "default": {
                    "fontPath": "./resources/fonts/aws-toolkit-icons.woff",
                    "fontCharacter": "\\e1b3"
                }
            },
            "aws-schemas-registry": {
                "description": "AWS Contributed Icon",
                "default": {
                    "fontPath": "./resources/fonts/aws-toolkit-icons.woff",
                    "fontCharacter": "\\e1b4"
                }
            },
            "aws-schemas-schema": {
                "description": "AWS Contributed Icon",
                "default": {
                    "fontPath": "./resources/fonts/aws-toolkit-icons.woff",
                    "fontCharacter": "\\e1b5"
                }
            },
            "aws-stepfunctions-preview": {
                "description": "AWS Contributed Icon",
                "default": {
                    "fontPath": "./resources/fonts/aws-toolkit-icons.woff",
                    "fontCharacter": "\\e1b6"
                }
            }
        }
    },
    "scripts": {
        "prepare": "husky install",
        "vscode:prepublish": "npm run clean && npm run buildScripts && npm run lint && webpack --mode production && npm run copyFiles -- --webpacked",
        "clean": "ts-node ./scripts/clean.ts dist",
        "reset": "npm run clean -- node_modules && npm install",
        "copyFiles": "ts-node ./scripts/build/copyFiles.ts",
        "buildScripts": "npm run generateClients && npm run generatePackage && npm run generateNonCodeFiles && npm run copyFiles",
        "compile": "npm run clean && npm run buildScripts && webpack --mode development && npm run copyFiles -- --webpacked",
        "watch": "npm run clean && npm run buildScripts && tsc -watch -p ./",
        "postinstall": "npm run generateTelemetry && npm run generateConfigurationAttributes",
        "testCompile": "npm run buildScripts && tsc -p ./ && npm run instrument",
        "test": "npm run testCompile && ts-node ./scripts/test/test.ts && npm run report",
        "integrationTest": "npm run testCompile && ts-node ./scripts/test/integrationTest.ts && npm run report",
        "lint": "eslint -c .eslintrc.js --ext .ts .",
        "lintfix": "eslint -c .eslintrc.js --fix --ext .ts .",
        "package": "ts-node ./scripts/build/package.ts",
        "install-plugin": "vsce package -o aws-toolkit-vscode-test.vsix && code --install-extension aws-toolkit-vscode-test.vsix",
        "generateClients": "ts-node ./scripts/build/generateServiceClient.ts ",
        "generatePackage": "ts-node ./scripts/build/generateIcons.ts",
        "generateTelemetry": "node node_modules/@aws-toolkits/telemetry/lib/generateTelemetry.js --extraInput=src/shared/telemetry/vscodeTelemetry.json --output=src/shared/telemetry/telemetry.gen.ts",
        "generateNonCodeFiles": "ts-node ./scripts/build/generateNonCodeFiles.ts",
        "generateConfigurationAttributes": "ts-node ./scripts/build/generateConfigurationAttributes.ts",
        "newChange": "ts-node ./scripts/newChange.ts",
        "createRelease": "ts-node ./scripts/build/createRelease.ts",
        "serve": "webpack serve --config-name vue-hmr --mode development",
        "instrument": "nyc instrument --in-place ./dist/src",
        "report": "nyc report --reporter=html --reporter=json"
    },
    "devDependencies": {
<<<<<<< HEAD
        "@aws-toolkits/telemetry": "^1.0.79",
=======
        "@aws-toolkits/telemetry": "^1.0.80",
>>>>>>> 454ead60
        "@cspotcode/source-map-support": "^0.8.1",
        "@sinonjs/fake-timers": "^8.1.0",
        "@types/adm-zip": "^0.4.34",
        "@types/async-lock": "^1.1.3",
        "@types/bytes": "^3.1.0",
        "@types/cross-spawn": "^6.0.0",
        "@types/fs-extra": "^9.0.11",
        "@types/glob": "^7.1.1",
        "@types/js-yaml": "^4.0.5",
        "@types/lodash": "^4.14.180",
        "@types/marked": "^4.0.2",
        "@types/mime-types": "^2.1.1",
        "@types/mocha": "^10.0.0",
        "@types/node": "^14.18.5",
        "@types/readline-sync": "^1.4.3",
        "@types/semver": "^7.3.6",
        "@types/sinon": "^10.0.5",
        "@types/sinonjs__fake-timers": "^8.1.1",
        "@types/tcp-port-used": "^1.0.1",
        "@types/uuid": "^8.3.3",
        "@types/vscode": "1.50.0",
        "@types/vscode-webview": "^1.57.0",
        "@types/xml2js": "^0.4.8",
        "@typescript-eslint/eslint-plugin": "^5.38.0",
        "@typescript-eslint/parser": "^5.38.0",
        "@vscode/codicons": "^0.0.32",
        "@vscode/test-electron": "^2.1.5",
        "@vue/compiler-sfc": "^3.2.40",
        "circular-dependency-plugin": "^5.2.2",
        "css-loader": "^6.5.1",
        "esbuild-loader": "2.20.0",
        "eslint": "^8.26.0",
        "eslint-config-prettier": "8.3",
        "eslint-plugin-header": "^3.1.1",
        "eslint-plugin-no-null": "^1.0.2",
        "glob": "^7.1.7",
        "husky": "^7.0.2",
        "json-schema-to-typescript": "^11.0.2",
        "marked": "^4.0.10",
        "mocha": "^10.1.0",
        "mocha-junit-reporter": "^2.0.0",
        "mocha-multi-reporters": "^1.5.1",
        "nyc": "^15.1.0",
        "prettier": "^2.7.1",
        "prettier-plugin-sh": "^0.8.1",
        "pretty-quick": "^3.1.0",
        "readline-sync": "^1.4.9",
        "sinon": "^14.0.0",
        "ts-mockito": "^2.5.0",
        "ts-node": "^10.7.0",
        "umd-compat-loader": "^2.1.2",
        "vsce": "^2.6.3",
        "vscode-nls-dev": "^3.3.1",
        "vue-loader": "^16.8.1",
        "vue-style-loader": "^4.1.3",
        "webfont": "^11.2.26",
        "webpack": "^5.65.0",
        "webpack-cli": "^4.9.1",
        "webpack-dev-server": "^4.9.2"
    },
    "dependencies": {
        "@aws-sdk/client-sso": "^3.181.0",
        "@aws-sdk/client-sso-oidc": "^3.181.0",
        "@aws-sdk/credential-provider-ini": "^3.46.0",
        "@aws-sdk/credential-provider-process": "^3.15.0",
        "@aws-sdk/credential-provider-sso": "^3.38.0",
        "@aws-sdk/util-arn-parser": "^3.46.0",
        "@iarna/toml": "^2.2.5",
        "adm-zip": "^0.5.9",
        "amazon-states-language-service": "^1.7.2",
        "async-lock": "^1.3.0",
        "aws-sdk": "^2.1211.0",
        "aws-ssm-document-language-service": "^1.0.0",
        "bytes": "^3.1.2",
        "cross-spawn": "^7.0.3",
        "fast-json-patch": "^3.1.1",
        "fs-extra": "^10.0.1",
        "got": "^11.8.5",
        "immutable": "^4.0.0",
        "js-yaml": "^4.1.0",
        "jsonc-parser": "^3.0.0",
        "lodash": "^4.17.21",
        "mime-types": "^2.1.32",
        "moment": "^2.29.4",
        "portfinder": "^1.0.25",
        "semver": "^7.3.5",
        "strip-ansi": "^5.2.0",
        "tcp-port-used": "^1.0.1",
        "typescript": "^4.8.4",
        "uuid": "^8.3.2",
        "vscode-languageclient": "^6.1.4",
        "vscode-languageserver": "^6.1.1",
        "vscode-languageserver-textdocument": "^1.0.3",
        "vscode-nls": "^5.0.0",
        "vue": "^3.2.31",
        "winston": "^3.7.1",
        "winston-transport": "^4.5.0",
        "xml2js": "^0.4.19",
        "yaml": "^1.9.2",
        "yaml-cfn": "^0.3.1"
    },
    "prettier": {
        "printWidth": 120,
        "trailingComma": "es5",
        "tabWidth": 4,
        "singleQuote": true,
        "semi": false,
        "bracketSpacing": true,
        "arrowParens": "avoid",
        "endOfLine": "lf"
    }
}<|MERGE_RESOLUTION|>--- conflicted
+++ resolved
@@ -261,29 +261,17 @@
                     "type": "object",
                     "markdownDescription": "%AWS.configuration.description.experiments%",
                     "default": {
-<<<<<<< HEAD
                         "jsonResourceModification": false,
-                        "CodeWhisperer": true,
                         "samSyncCode": false
-=======
-                        "jsonResourceModification": false
->>>>>>> 454ead60
                     },
                     "properties": {
                         "jsonResourceModification": {
                             "type": "boolean",
                             "default": false
-<<<<<<< HEAD
-                        },
-                        "CodeWhisperer": {
-                            "type": "boolean",
-                            "default": true
                         },
                         "samSyncCode": {
                             "type": "boolean",
                             "default": false
-=======
->>>>>>> 454ead60
                         }
                     },
                     "additionalProperties": false
@@ -3399,11 +3387,7 @@
         "report": "nyc report --reporter=html --reporter=json"
     },
     "devDependencies": {
-<<<<<<< HEAD
-        "@aws-toolkits/telemetry": "^1.0.79",
-=======
         "@aws-toolkits/telemetry": "^1.0.80",
->>>>>>> 454ead60
         "@cspotcode/source-map-support": "^0.8.1",
         "@sinonjs/fake-timers": "^8.1.0",
         "@types/adm-zip": "^0.4.34",
