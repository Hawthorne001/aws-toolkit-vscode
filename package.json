{
    "name": "aws-toolkit-vscode",
    "displayName": "AWS Toolkit",
    "description": "Including CodeWhisperer, CodeCatalyst, and support for Lambda, S3, CloudWatch Logs, and many other services",
    "version": "1.95.0-SNAPSHOT",
    "extensionKind": [
        "workspace"
    ],
    "publisher": "amazonwebservices",
    "license": "Apache-2.0",
    "repository": {
        "type": "git",
        "url": "https://github.com/aws/aws-toolkit-vscode"
    },
    "engines": {
        "vscode": "^1.68.0"
    },
    "icon": "resources/marketplace/aws-icon-256x256.png",
    "bugs": {
        "url": "https://github.com/aws/aws-toolkit-vscode/issues"
    },
    "galleryBanner": {
        "color": "#FF9900",
        "theme": "light"
    },
    "categories": [
        "Debuggers",
        "Linters",
        "Other"
    ],
    "keywords": [
        "Lambda",
        "CodeCatalyst",
        "CodeWhisperer",
        "Code",
        "Whisperer"
    ],
    "preview": false,
    "qna": "https://github.com/aws/aws-toolkit-vscode/issues",
    "activationEvents": [
        "onStartupFinished",
        "onDebugResolve:aws-sam",
        "onView:aws.codeWhisperer.securityPanel",
        "onDebugInitialConfigurations",
        "onLanguage:javascript",
        "onLanguage:java",
        "onLanguage:python",
        "onLanguage:csharp",
        "onLanguage:yaml",
        "onFileSystem:s3",
        "onFileSystem:s3-readonly",
        "onCommand:aws.codeWhisperer.accept"
    ],
    "main": "./dist/src/main",
    "browser": "./dist/src/extensionWeb",
    "contributes": {
        "configuration": {
            "type": "object",
            "title": "%AWS.productName%",
            "cloud9": {
                "cn": {
                    "title": "%AWS.productName.cn%"
                }
            },
            "properties": {
                "aws.profile": {
                    "type": "string",
                    "deprecationMessage": "The current profile is now stored internally by the Toolkit.",
                    "description": "%AWS.configuration.profileDescription%"
                },
                "aws.ecs.openTerminalCommand": {
                    "type": "string",
                    "default": "/bin/sh",
                    "markdownDescription": "%AWS.configuration.description.ecs.openTerminalCommand%"
                },
                "aws.iot.maxItemsPerPage": {
                    "type": "number",
                    "default": 100,
                    "minimum": 1,
                    "maximum": 250,
                    "markdownDescription": "%AWS.configuration.description.iot.maxItemsPerPage%"
                },
                "aws.s3.maxItemsPerPage": {
                    "type": "number",
                    "default": 300,
                    "minimum": 3,
                    "maximum": 1000,
                    "markdownDescription": "%AWS.configuration.description.s3.maxItemsPerPage%"
                },
                "aws.samcli.location": {
                    "type": "string",
                    "scope": "machine",
                    "default": "",
                    "markdownDescription": "%AWS.configuration.description.samcli.location%"
                },
                "aws.samcli.lambdaTimeout": {
                    "type": "number",
                    "default": 90000,
                    "markdownDescription": "%AWS.configuration.description.samcli.lambdaTimeout%"
                },
                "aws.samcli.legacyDeploy": {
                    "type": "boolean",
                    "default": false,
                    "markdownDescription": "%AWS.configuration.description.samcli.legacyDeploy%"
                },
                "aws.logLevel": {
                    "type": "string",
                    "default": "info",
                    "enum": [
                        "error",
                        "warn",
                        "info",
                        "verbose",
                        "debug"
                    ],
                    "enumDescriptions": [
                        "Errors Only",
                        "Errors and Warnings",
                        "Errors, Warnings, and Info",
                        "Errors, Warnings, Info, and Verbose",
                        "Errors, Warnings, Info, Verbose, and Debug"
                    ],
                    "markdownDescription": "%AWS.configuration.description.logLevel%",
                    "cloud9": {
                        "cn": {
                            "markdownDescription": "%AWS.configuration.description.logLevel.cn%"
                        }
                    }
                },
                "aws.telemetry": {
                    "type": "boolean",
                    "default": true,
                    "markdownDescription": "%AWS.configuration.description.telemetry%",
                    "cloud9": {
                        "cn": {
                            "markdownDescription": "%AWS.configuration.description.telemetry.cn%"
                        }
                    }
                },
                "aws.stepfunctions.asl.format.enable": {
                    "type": "boolean",
                    "scope": "window",
                    "default": true,
                    "description": "%AWS.stepFunctions.asl.format.enable.desc%"
                },
                "aws.stepfunctions.asl.maxItemsComputed": {
                    "type": "number",
                    "default": 5000,
                    "description": "%AWS.stepFunctions.asl.maxItemsComputed.desc%"
                },
                "aws.ssmDocument.ssm.maxItemsComputed": {
                    "type": "number",
                    "default": 5000,
                    "description": "%AWS.ssmDocument.ssm.maxItemsComputed.desc%"
                },
                "aws.cwl.limit": {
                    "type": "number",
                    "default": 10000,
                    "description": "%AWS.cwl.limit.desc%",
                    "maximum": 10000
                },
                "aws.samcli.manuallySelectedBuckets": {
                    "type": "object",
                    "description": "%AWS.samcli.deploy.bucket.recentlyUsed%",
                    "default": []
                },
                "aws.samcli.enableCodeLenses": {
                    "type": "boolean",
                    "description": "%AWS.configuration.enableCodeLenses%",
                    "default": false
                },
                "aws.suppressPrompts": {
                    "type": "object",
                    "description": "%AWS.configuration.description.suppressPrompts%",
                    "default": {},
                    "properties": {
                        "apprunnerNotifyPricing": {
                            "type": "boolean",
                            "default": false
                        },
                        "apprunnerNotifyPause": {
                            "type": "boolean",
                            "default": false
                        },
                        "ecsRunCommand": {
                            "type": "boolean",
                            "default": false
                        },
                        "ecsRunCommandEnable": {
                            "type": "boolean",
                            "default": false
                        },
                        "ecsRunCommandDisable": {
                            "type": "boolean",
                            "default": false
                        },
                        "regionAddAutomatically": {
                            "type": "boolean",
                            "default": false
                        },
                        "yamlExtPrompt": {
                            "type": "boolean",
                            "default": false
                        },
                        "fileViewerEdit": {
                            "type": "boolean",
                            "default": false
                        },
                        "createCredentialsProfile": {
                            "type": "boolean",
                            "default": false
                        },
                        "samcliConfirmDevStack": {
                            "type": "boolean",
                            "default": false
                        },
                        "remoteConnected": {
                            "type": "boolean",
                            "default": false
                        },
                        "codeWhispererNewWelcomeMessage": {
                            "type": "boolean",
                            "default": false
                        },
                        "codeWhispererConnectionExpired": {
                            "type": "boolean",
                            "default": false
                        }
                    },
                    "additionalProperties": false
                },
                "aws.experiments": {
                    "type": "object",
                    "markdownDescription": "%AWS.configuration.description.experiments%",
                    "default": {
                        "jsonResourceModification": false
                    },
                    "properties": {
                        "jsonResourceModification": {
                            "type": "boolean",
                            "default": false
                        }
                    },
                    "additionalProperties": false
                },
                "aws.codeWhisperer.includeSuggestionsWithCodeReferences": {
                    "type": "boolean",
                    "description": "%AWS.configuration.description.codewhisperer%",
                    "default": true
                },
                "aws.codeWhisperer.importRecommendation": {
                    "type": "boolean",
                    "description": "%AWS.configuration.description.codewhisperer.importRecommendation%",
                    "default": true
                },
                "aws.codeWhisperer.shareCodeWhispererContentWithAWS": {
                    "type": "boolean",
                    "markdownDescription": "%AWS.configuration.description.codewhisperer.shareCodeWhispererContentWithAWS%",
                    "default": true,
                    "scope": "application"
                },
                "aws.codeWhisperer.javaCompilationOutput": {
                    "type": "string",
                    "default": "",
                    "description": "Provide the ABSOLUTE path which is used to store java project compilation results."
                },
                "aws.resources.enabledResources": {
                    "type": "array",
                    "description": "%AWS.configuration.description.resources.enabledResources%",
                    "items": {
                        "type": "string"
                    }
                },
                "aws.lambda.recentlyUploaded": {
                    "type": "object",
                    "description": "%AWS.configuration.description.lambda.recentlyUploaded%",
                    "default": []
                },
                "aws.weaverbird.debateRounds": {
                    "type": "number",
                    "minimum": 0,
                    "maximum": 5,
                    "default": 2,
                    "description": "The max number of times for the LLMs to debate the code change before responding"
                },
                "aws.weaverbird.generationFlow": {
                    "type": "string",
                    "enum": [
                        "fargate",
                        "lambda",
                        "stepFunction"
                    ],
                    "default": "stepFunction",
                    "description": "The flow used on the backend for generating code changes"
                },
                "aws.weaverbird.maxTokensToSample": {
                    "type": "number",
                    "minimum": 1000,
                    "maximum": 50000,
                    "default": 50000,
                    "description": "The max number of tokens to generate before stopping"
                },
                "aws.weaverbird.model": {
                    "type": "string",
                    "enum": [
                        "bedrock-claude-v2",
                        "bedrock-claude-instant-v1",
                        "anthropic-claude-v2",
                        "anthropic-claude-instant-v1"
                    ],
                    "default": "bedrock-claude-v2",
                    "description": "The large language model to use"
                },
                "aws.weaverbird.modelTemperature": {
                    "type": "number",
                    "minimum": 0,
                    "maximum": 1,
                    "default": 0,
                    "description": "The randomness of the LLM output"
                }
            }
        },
        "debuggers": [
            {
                "type": "aws-sam",
                "label": "%AWS.configuration.description.awssam.debug.label%",
                "configurationAttributes": {
                    "direct-invoke": {
                        "$schema": "http://json-schema.org/draft-07/schema#",
                        "title": "AwsSamDebuggerConfiguration",
                        "additionalProperties": false,
                        "properties": {
                            "aws": {
                                "title": "AWS Connection",
                                "description": "%AWS.configuration.description.awssam.debug.aws%",
                                "properties": {
                                    "credentials": {
                                        "description": "%AWS.configuration.description.awssam.debug.credentials%",
                                        "type": "string",
                                        "cloud9": {
                                            "cn": {
                                                "description": "%AWS.configuration.description.awssam.debug.credentials.cn%"
                                            }
                                        }
                                    },
                                    "region": {
                                        "description": "%AWS.configuration.description.awssam.debug.region%",
                                        "type": "string"
                                    }
                                },
                                "additionalProperties": false,
                                "type": "object"
                            },
                            "invokeTarget": {
                                "oneOf": [
                                    {
                                        "title": "Template Target Properties",
                                        "description": "%AWS.configuration.description.awssam.debug.invokeTarget%",
                                        "properties": {
                                            "templatePath": {
                                                "description": "%AWS.configuration.description.awssam.debug.templatePath%",
                                                "type": "string"
                                            },
                                            "logicalId": {
                                                "description": "%AWS.configuration.description.awssam.debug.logicalId%",
                                                "type": "string"
                                            },
                                            "target": {
                                                "description": "%AWS.configuration.description.awssam.debug.target%",
                                                "type": "string",
                                                "enum": [
                                                    "template"
                                                ]
                                            }
                                        },
                                        "additionalProperties": false,
                                        "required": [
                                            "templatePath",
                                            "logicalId",
                                            "target"
                                        ],
                                        "type": "object"
                                    },
                                    {
                                        "title": "Code Target Properties",
                                        "description": "%AWS.configuration.description.awssam.debug.invokeTarget%",
                                        "properties": {
                                            "lambdaHandler": {
                                                "description": "%AWS.configuration.description.awssam.debug.lambdaHandler%",
                                                "type": "string"
                                            },
                                            "projectRoot": {
                                                "description": "%AWS.configuration.description.awssam.debug.projectRoot%",
                                                "type": "string"
                                            },
                                            "target": {
                                                "description": "%AWS.configuration.description.awssam.debug.target%",
                                                "type": "string",
                                                "enum": [
                                                    "code"
                                                ]
                                            },
                                            "architecture": {
                                                "description": "%AWS.configuration.description.awssam.debug.architecture%",
                                                "type": "string",
                                                "enum": [
                                                    "x86_64",
                                                    "arm64"
                                                ]
                                            }
                                        },
                                        "additionalProperties": false,
                                        "required": [
                                            "lambdaHandler",
                                            "projectRoot",
                                            "target"
                                        ],
                                        "type": "object"
                                    },
                                    {
                                        "title": "API Target Properties",
                                        "description": "%AWS.configuration.description.awssam.debug.invokeTarget%",
                                        "properties": {
                                            "templatePath": {
                                                "description": "%AWS.configuration.description.awssam.debug.templatePath%",
                                                "type": "string"
                                            },
                                            "logicalId": {
                                                "description": "%AWS.configuration.description.awssam.debug.logicalId%",
                                                "type": "string"
                                            },
                                            "target": {
                                                "description": "%AWS.configuration.description.awssam.debug.target%",
                                                "type": "string",
                                                "enum": [
                                                    "api"
                                                ]
                                            }
                                        },
                                        "additionalProperties": false,
                                        "required": [
                                            "templatePath",
                                            "logicalId",
                                            "target"
                                        ],
                                        "type": "object"
                                    }
                                ]
                            },
                            "lambda": {
                                "title": "Lambda Properties",
                                "description": "%AWS.configuration.description.awssam.debug.lambda%",
                                "properties": {
                                    "environmentVariables": {
                                        "description": "%AWS.configuration.description.awssam.debug.envvars%",
                                        "additionalProperties": {
                                            "type": [
                                                "string"
                                            ]
                                        },
                                        "type": "object"
                                    },
                                    "payload": {
                                        "description": "%AWS.configuration.description.awssam.debug.event%",
                                        "properties": {
                                            "json": {
                                                "description": "%AWS.configuration.description.awssam.debug.event.json%",
                                                "type": "object"
                                            },
                                            "path": {
                                                "description": "%AWS.configuration.description.awssam.debug.event.path%",
                                                "type": "string"
                                            }
                                        },
                                        "additionalProperties": false,
                                        "type": "object"
                                    },
                                    "memoryMb": {
                                        "description": "%AWS.configuration.description.awssam.debug.memoryMb%",
                                        "type": "number"
                                    },
                                    "runtime": {
                                        "description": "%AWS.configuration.description.awssam.debug.runtime%",
                                        "type": "string"
                                    },
                                    "timeoutSec": {
                                        "description": "%AWS.configuration.description.awssam.debug.timeout%",
                                        "type": "number"
                                    },
                                    "pathMappings": {
                                        "type:": "array",
                                        "items": {
                                            "title": "Path Mapping",
                                            "type": "object",
                                            "properties": {
                                                "localRoot": {
                                                    "type": "string"
                                                },
                                                "remoteRoot": {
                                                    "type": "string"
                                                }
                                            },
                                            "additionalProperties": false,
                                            "required": [
                                                "localRoot",
                                                "remoteRoot"
                                            ]
                                        }
                                    }
                                },
                                "additionalProperties": false,
                                "type": "object"
                            },
                            "sam": {
                                "title": "SAM CLI Properties",
                                "description": "%AWS.configuration.description.awssam.debug.sam%",
                                "properties": {
                                    "buildArguments": {
                                        "description": "%AWS.configuration.description.awssam.debug.buildArguments%",
                                        "type": "array",
                                        "items": {
                                            "type": "string"
                                        }
                                    },
                                    "buildDir": {
                                        "description": "%AWS.configuration.description.awssam.debug.buildDir%",
                                        "type": "string"
                                    },
                                    "containerBuild": {
                                        "description": "%AWS.configuration.description.awssam.debug.containerBuild%",
                                        "type": "boolean"
                                    },
                                    "dockerNetwork": {
                                        "description": "%AWS.configuration.description.awssam.debug.dockerNetwork%",
                                        "type": "string"
                                    },
                                    "localArguments": {
                                        "description": "%AWS.configuration.description.awssam.debug.localArguments%",
                                        "type": "array",
                                        "items": {
                                            "type": "string"
                                        }
                                    },
                                    "skipNewImageCheck": {
                                        "description": "%AWS.configuration.description.awssam.debug.skipNewImageCheck%",
                                        "type": "boolean"
                                    },
                                    "template": {
                                        "description": "%AWS.configuration.description.awssam.debug.template%",
                                        "properties": {
                                            "parameters": {
                                                "description": "%AWS.configuration.description.awssam.debug.templateParameters%",
                                                "additionalProperties": {
                                                    "type": [
                                                        "string",
                                                        "number"
                                                    ]
                                                },
                                                "type": "object"
                                            }
                                        },
                                        "type": "object",
                                        "additionalProperties": false
                                    }
                                },
                                "additionalProperties": false,
                                "type": "object"
                            },
                            "api": {
                                "title": "API Gateway Properties",
                                "description": "%AWS.configuration.description.awssam.debug.api%",
                                "properties": {
                                    "path": {
                                        "description": "%AWS.configuration.description.awssam.debug.api.path%",
                                        "type": "string"
                                    },
                                    "httpMethod": {
                                        "description": "%AWS.configuration.description.awssam.debug.api.httpMethod%",
                                        "type": "string",
                                        "enum": [
                                            "delete",
                                            "get",
                                            "head",
                                            "options",
                                            "patch",
                                            "post",
                                            "put"
                                        ]
                                    },
                                    "payload": {
                                        "description": "%AWS.configuration.description.awssam.debug.event%",
                                        "properties": {
                                            "json": {
                                                "description": "%AWS.configuration.description.awssam.debug.event.json%",
                                                "type": "object"
                                            },
                                            "path": {
                                                "description": "%AWS.configuration.description.awssam.debug.event.path%",
                                                "type": "string"
                                            }
                                        },
                                        "additionalProperties": false,
                                        "type": "object"
                                    },
                                    "headers": {
                                        "description": "%AWS.configuration.description.awssam.debug.api.headers%",
                                        "type": "object",
                                        "additionalProperties": {
                                            "type": "string"
                                        }
                                    },
                                    "querystring": {
                                        "description": "%AWS.configuration.description.awssam.debug.api.queryString%",
                                        "type": "string"
                                    },
                                    "stageVariables": {
                                        "description": "%AWS.configuration.description.awssam.debug.api.stageVariables%",
                                        "type": "object",
                                        "additionalProperties": {
                                            "type": "string"
                                        }
                                    },
                                    "clientCertificateId": {
                                        "description": "%AWS.configuration.description.awssam.debug.api.clientCertId%",
                                        "type": "string"
                                    }
                                },
                                "additionalProperties": false,
                                "required": [
                                    "path",
                                    "httpMethod"
                                ],
                                "type": "object"
                            }
                        },
                        "required": [
                            "invokeTarget"
                        ],
                        "type": "object"
                    }
                },
                "configurationSnippets": [
                    {
                        "label": "%AWS.configuration.description.awssam.debug.snippets.lambdaCode.label%",
                        "description": "%AWS.configuration.description.awssam.debug.snippets.lambdaCode.description%",
                        "body": {
                            "type": "aws-sam",
                            "request": "direct-invoke",
                            "name": "${3:Invoke Lambda}",
                            "invokeTarget": {
                                "target": "code",
                                "lambdaHandler": "${1:Function Handler}",
                                "projectRoot": "^\"\\${workspaceFolder}\""
                            },
                            "lambda": {
                                "runtime": "${2:Lambda Runtime}",
                                "payload": {
                                    "json": {}
                                }
                            }
                        },
                        "cloud9": {
                            "cn": {
                                "label": "%AWS.configuration.description.awssam.debug.snippets.lambdaCode.label.cn%",
                                "description": "%AWS.configuration.description.awssam.debug.snippets.lambdaCode.description.cn%"
                            }
                        }
                    },
                    {
                        "label": "%AWS.configuration.description.awssam.debug.snippets.lambdaTemplate.label%",
                        "description": "%AWS.configuration.description.awssam.debug.snippets.lambdaTemplate.description%",
                        "body": {
                            "type": "aws-sam",
                            "request": "direct-invoke",
                            "name": "${3:Invoke Lambda}",
                            "invokeTarget": {
                                "target": "template",
                                "templatePath": "${1:Template Location}",
                                "logicalId": "${2:Function Logical ID}"
                            },
                            "lambda": {
                                "payload": {
                                    "json": {}
                                }
                            }
                        },
                        "cloud9": {
                            "cn": {
                                "label": "%AWS.configuration.description.awssam.debug.snippets.lambdaTemplate.label.cn%",
                                "description": "%AWS.configuration.description.awssam.debug.snippets.lambdaTemplate.description.cn%"
                            }
                        }
                    },
                    {
                        "label": "%AWS.configuration.description.awssam.debug.snippets.api.label%",
                        "description": "%AWS.configuration.description.awssam.debug.snippets.api.description%",
                        "body": {
                            "type": "aws-sam",
                            "request": "direct-invoke",
                            "name": "${5:Invoke Lambda with API Gateway}",
                            "invokeTarget": {
                                "target": "api",
                                "templatePath": "${1:Template Location}",
                                "logicalId": "${2:Function Logical ID}"
                            },
                            "api": {
                                "path": "${3:Path}",
                                "httpMethod": "${4:Method}",
                                "payload": {
                                    "json": {}
                                }
                            }
                        },
                        "cloud9": {
                            "cn": {
                                "label": "%AWS.configuration.description.awssam.debug.snippets.api.label.cn%",
                                "description": "%AWS.configuration.description.awssam.debug.snippets.api.description.cn%"
                            }
                        }
                    }
                ]
            }
        ],
        "viewsContainers": {
            "activitybar": [
                {
                    "id": "aws-explorer",
                    "title": "%AWS.title%",
                    "icon": "resources/aws-logo.svg",
                    "cloud9": {
                        "cn": {
                            "title": "%AWS.title.cn%",
                            "icon": "resources/aws-cn-logo.svg"
                        }
                    }
                }
            ],
            "panel": [
                {
                    "id": "aws-codewhisperer-reference-log",
                    "title": "CodeWhisperer Reference Log",
                    "icon": "media/aws-logo.svg"
                }
            ]
        },
        "views": {
            "aws-explorer": [
                {
                    "type": "webview",
                    "id": "aws.AWSQChatView",
                    "name": "AWS Q"
                },
                {
                    "id": "aws.explorer",
                    "name": "%AWS.lambda.explorerTitle%"
                },
                {
                    "id": "aws.developerTools",
                    "name": "%AWS.developerTools.explorerTitle%"
                }
            ],
            "aws-codewhisperer-reference-log": [
                {
                    "type": "webview",
                    "id": "aws.codeWhisperer.referenceLog",
                    "name": ""
                }
            ]
        },
        "submenus": [
            {
                "id": "aws.auth",
                "label": "%AWS.submenu.auth.title%",
                "icon": "$(ellipsis)"
            },
            {
                "label": "%AWS.submenu.awsqEditorContextSubmenu.title%",
                "id": "awsqEditorContextSubmenu"
            }
        ],
        "menus": {
            "commandPalette": [
                {
                    "command": "aws.apig.copyUrl",
                    "when": "false"
                },
                {
                    "command": "aws.apig.invokeRemoteRestApi",
                    "when": "false"
                },
                {
                    "command": "aws.deleteCloudFormation",
                    "when": "false"
                },
                {
                    "command": "aws.downloadStateMachineDefinition",
                    "when": "false"
                },
                {
                    "command": "aws.ecr.createRepository",
                    "when": "false"
                },
                {
                    "command": "aws.executeStateMachine",
                    "when": "false"
                },
                {
                    "command": "aws.copyArn",
                    "when": "false"
                },
                {
                    "command": "aws.copyName",
                    "when": "false"
                },
                {
                    "command": "aws.listCommands",
                    "when": "false"
                },
                {
                    "command": "aws.codecatalyst.listCommands",
                    "when": "false"
                },
                {
                    "command": "aws.codecatalyst.openDevEnv",
                    "when": "!isCloud9"
                },
                {
                    "command": "aws.codecatalyst.createDevEnv",
                    "when": "!isCloud9"
                },
                {
                    "command": "aws.codecatalyst.removeConnection",
                    "when": "false"
                },
                {
                    "command": "aws.codeWhisperer.removeConnection",
                    "when": "false"
                },
                {
                    "command": "aws.downloadSchemaItemCode",
                    "when": "false"
                },
                {
                    "command": "aws.deleteLambda",
                    "when": "false"
                },
                {
                    "command": "aws.downloadLambda",
                    "when": "false"
                },
                {
                    "command": "aws.invokeLambda",
                    "when": "false"
                },
                {
                    "command": "aws.copyLambdaUrl",
                    "when": "false"
                },
                {
                    "command": "aws.viewSchemaItem",
                    "when": "false"
                },
                {
                    "command": "aws.searchSchema",
                    "when": "false"
                },
                {
                    "command": "aws.searchSchemaPerRegistry",
                    "when": "false"
                },
                {
                    "command": "aws.refreshAwsExplorer",
                    "when": "false"
                },
                {
                    "command": "aws.cdk.refresh",
                    "when": "false"
                },
                {
                    "command": "aws.cdk.viewDocs",
                    "when": "false"
                },
                {
                    "command": "aws.ssmDocument.openLocalDocument",
                    "when": "false"
                },
                {
                    "command": "aws.ssmDocument.openLocalDocumentJson",
                    "when": "false"
                },
                {
                    "command": "aws.ssmDocument.openLocalDocumentYaml",
                    "when": "false"
                },
                {
                    "command": "aws.ssmDocument.deleteDocument",
                    "when": "false"
                },
                {
                    "command": "aws.ssmDocument.updateDocumentVersion",
                    "when": "false"
                },
                {
                    "command": "aws.copyLogResource",
                    "when": "resourceScheme == aws-cwl"
                },
                {
                    "command": "aws.saveCurrentLogDataContent",
                    "when": "resourceScheme == aws-cwl"
                },
                {
                    "command": "aws.s3.editFile",
                    "when": "resourceScheme == s3-readonly"
                },
                {
                    "command": "aws.cwl.viewLogStream",
                    "when": "false"
                },
                {
                    "command": "aws.cwl.changeFilterPattern",
                    "when": "false"
                },
                {
                    "command": "aws.cwl.changeTimeFilter",
                    "when": "false"
                },
                {
                    "command": "aws.ecr.deleteRepository",
                    "when": "false"
                },
                {
                    "command": "aws.ecr.copyTagUri",
                    "when": "false"
                },
                {
                    "command": "aws.ecr.copyRepositoryUri",
                    "when": "false"
                },
                {
                    "command": "aws.ecr.deleteTag",
                    "when": "false"
                },
                {
                    "command": "aws.iot.createThing",
                    "when": "false"
                },
                {
                    "command": "aws.iot.deleteThing",
                    "when": "false"
                },
                {
                    "command": "aws.iot.createCert",
                    "when": "false"
                },
                {
                    "command": "aws.iot.deleteCert",
                    "when": "false"
                },
                {
                    "command": "aws.iot.attachCert",
                    "when": "false"
                },
                {
                    "command": "aws.iot.attachPolicy",
                    "when": "false"
                },
                {
                    "command": "aws.iot.activateCert",
                    "when": "false"
                },
                {
                    "command": "aws.iot.deactivateCert",
                    "when": "false"
                },
                {
                    "command": "aws.iot.revokeCert",
                    "when": "false"
                },
                {
                    "command": "aws.iot.createPolicy",
                    "when": "false"
                },
                {
                    "command": "aws.iot.deletePolicy",
                    "when": "false"
                },
                {
                    "command": "aws.iot.createPolicyVersion",
                    "when": "false"
                },
                {
                    "command": "aws.iot.deletePolicyVersion",
                    "when": "false"
                },
                {
                    "command": "aws.iot.detachCert",
                    "when": "false"
                },
                {
                    "command": "aws.iot.detachPolicy",
                    "when": "false"
                },
                {
                    "command": "aws.iot.viewPolicyVersion",
                    "when": "false"
                },
                {
                    "command": "aws.iot.setDefaultPolicy",
                    "when": "false"
                },
                {
                    "command": "aws.iot.copyEndpoint",
                    "when": "false"
                },
                {
                    "command": "aws.deploySamApplication",
                    "when": "config.aws.samcli.legacyDeploy"
                },
                {
                    "command": "aws.redshift.editConnection",
                    "when": "false"
                },
                {
                    "command": "aws.redshift.deleteConnection",
                    "when": "false"
                },
                {
                    "command": "aws.samcli.sync",
                    "when": "!config.aws.samcli.legacyDeploy"
                },
                {
                    "command": "aws.s3.copyPath",
                    "when": "false"
                },
                {
                    "command": "aws.s3.createBucket",
                    "when": "false"
                },
                {
                    "command": "aws.s3.createFolder",
                    "when": "false"
                },
                {
                    "command": "aws.s3.deleteBucket",
                    "when": "false"
                },
                {
                    "command": "aws.s3.deleteFile",
                    "when": "false"
                },
                {
                    "command": "aws.s3.downloadFileAs",
                    "when": "false"
                },
                {
                    "command": "aws.s3.openFile",
                    "when": "false"
                },
                {
                    "command": "aws.s3.editFile",
                    "when": "false"
                },
                {
                    "command": "aws.s3.uploadFileToParent",
                    "when": "false"
                },
                {
                    "command": "aws.apprunner.startDeployment",
                    "when": "false"
                },
                {
                    "command": "aws.apprunner.createService",
                    "when": "false"
                },
                {
                    "command": "aws.apprunner.pauseService",
                    "when": "false"
                },
                {
                    "command": "aws.apprunner.resumeService",
                    "when": "false"
                },
                {
                    "command": "aws.apprunner.copyServiceUrl",
                    "when": "false"
                },
                {
                    "command": "aws.apprunner.open",
                    "when": "false"
                },
                {
                    "command": "aws.apprunner.deleteService",
                    "when": "false"
                },
                {
                    "command": "aws.apprunner.createServiceFromEcr",
                    "when": "false"
                },
                {
                    "command": "aws.resources.copyIdentifier",
                    "when": "false"
                },
                {
                    "command": "aws.resources.openResourcePreview",
                    "when": "false"
                },
                {
                    "command": "aws.resources.createResource",
                    "when": "false"
                },
                {
                    "command": "aws.resources.deleteResource",
                    "when": "false"
                },
                {
                    "command": "aws.resources.updateResource",
                    "when": "false"
                },
                {
                    "command": "aws.resources.updateResourceInline",
                    "when": "false"
                },
                {
                    "command": "aws.resources.saveResource",
                    "when": "false"
                },
                {
                    "command": "aws.resources.closeResource",
                    "when": "false"
                },
                {
                    "command": "aws.resources.viewDocs",
                    "when": "false"
                },
                {
                    "command": "aws.ecs.runCommandInContainer",
                    "when": "false"
                },
                {
                    "command": "aws.ecs.openTaskInTerminal",
                    "when": "false"
                },
                {
                    "command": "aws.ecs.enableEcsExec",
                    "when": "false"
                },
                {
                    "command": "aws.ecs.disableEcsExec",
                    "when": "false"
                },
                {
                    "command": "aws.ecs.viewDocumentation",
                    "when": "false"
                },
                {
                    "command": "aws.renderStateMachineGraph",
                    "when": "false"
                },
                {
                    "command": "aws.auth.addConnection",
                    "when": "false"
                },
                {
                    "command": "aws.auth.switchConnections",
                    "when": "false"
                },
                {
                    "command": "aws.auth.signout",
                    "when": "false"
                },
                {
                    "command": "aws.auth.help",
                    "when": "false"
                },
                {
                    "command": "aws.auth.manageConnections"
                },
                {
                    "command": "aws.ec2.openRemoteConnection",
                    "when": "aws.isDevMode"
                },
                {
                    "command": "aws.ec2.openTerminal",
                    "when": "aws.isDevMode"
                },
                {
                    "command": "aws.ec2.startInstance",
                    "when": "aws.isDevMode"
                },
                {
                    "command": "aws.ec2.stopInstance",
                    "whem": "aws.isDevMode"
                },
                {
                    "command": "aws.ec2.rebootInstance",
                    "whem": "aws.isDevMode"
                },
                {
                    "command": "aws.dev.openMenu",
                    "when": "aws.isDevMode || isCloud9"
                }
            ],
            "editor/title": [
                {
                    "command": "aws.previewStateMachine",
                    "when": "editorLangId == asl || editorLangId == asl-yaml",
                    "group": "navigation"
                },
                {
                    "command": "aws.saveCurrentLogDataContent",
                    "when": "resourceScheme == aws-cwl",
                    "group": "navigation"
                },
                {
                    "command": "aws.cwl.changeFilterPattern",
                    "when": "resourceScheme == aws-cwl",
                    "group": "navigation"
                },
                {
                    "command": "aws.cwl.changeTimeFilter",
                    "when": "resourceScheme == aws-cwl",
                    "group": "navigation"
                },
                {
                    "command": "aws.s3.editFile",
                    "when": "resourceScheme == s3-readonly",
                    "group": "navigation"
                },
                {
                    "command": "aws.ssmDocument.publishDocument",
                    "when": "editorLangId =~ /^(ssm-yaml|ssm-json)$/",
                    "group": "navigation"
                },
                {
                    "command": "aws.resources.updateResourceInline",
                    "when": "resourceScheme == awsResource && !isCloud9 && config.aws.experiments.jsonResourceModification",
                    "group": "navigation"
                },
                {
                    "command": "aws.resources.closeResource",
                    "when": "resourcePath =~ /^.+(awsResource.json)$/",
                    "group": "navigation"
                },
                {
                    "command": "aws.resources.saveResource",
                    "when": "resourcePath =~ /^.+(awsResource.json)$/",
                    "group": "navigation"
                }
            ],
            "editor/title/context": [
                {
                    "command": "aws.copyLogResource",
                    "when": "resourceScheme == aws-cwl",
                    "group": "1_cutcopypaste@1"
                }
            ],
            "view/title": [
                {
                    "command": "aws.submitFeedback",
                    "when": "view == aws.explorer",
                    "group": "navigation@6"
                },
                {
                    "command": "aws.refreshAwsExplorer",
                    "when": "view == aws.explorer",
                    "group": "navigation@5"
                },
                {
                    "command": "aws.login",
                    "when": "view == aws.explorer",
                    "group": "1_account@1"
                },
                {
                    "command": "aws.showRegion",
                    "when": "view == aws.explorer",
                    "group": "1_account@2"
                },
                {
                    "command": "aws.listCommands",
                    "when": "view == aws.explorer && !isCloud9",
                    "group": "1_account@3"
                },
                {
                    "command": "aws.lambda.createNewSamApp",
                    "when": "view == aws.explorer",
                    "group": "3_lambda@1"
                },
                {
                    "command": "aws.launchConfigForm",
                    "when": "view == aws.explorer",
                    "group": "3_lambda@2"
                },
                {
                    "command": "aws.deploySamApplication",
                    "when": "config.aws.samcli.legacyDeploy && view == aws.explorer",
                    "group": "3_lambda@3"
                },
                {
                    "command": "aws.samcli.sync",
                    "when": "!config.aws.samcli.legacyDeploy && view == aws.explorer",
                    "group": "3_lambda@3"
                },
                {
                    "command": "aws.quickStart",
                    "when": "view == aws.explorer",
                    "group": "y_toolkitMeta@1"
                },
                {
                    "command": "aws.help",
                    "when": "view == aws.explorer || !aws.explorer.visible && view =~ /^aws/",
                    "group": "y_toolkitMeta@2"
                },
                {
                    "command": "aws.github",
                    "when": "view == aws.explorer || !aws.explorer.visible && view =~ /^aws/",
                    "group": "y_toolkitMeta@3"
                },
                {
                    "command": "aws.createIssueOnGitHub",
                    "when": "view == aws.explorer || !aws.explorer.visible && view =~ /^aws/",
                    "group": "y_toolkitMeta@4"
                },
                {
                    "command": "aws.submitFeedback",
                    "when": "view == aws.explorer || !aws.explorer.visible && view =~ /^aws/",
                    "group": "y_toolkitMeta@5"
                },
                {
                    "command": "aws.aboutToolkit",
                    "when": "view == aws.explorer || !aws.explorer.visible && view =~ /^aws/",
                    "group": "z_about@1"
                },
                {
                    "command": "aws.viewLogs",
                    "when": "view == aws.explorer || !aws.explorer.visible && view =~ /^aws/",
                    "group": "z_about@1"
                },
                {
                    "command": "aws.codecatalyst.cloneRepo",
                    "when": "view == aws.codecatalyst && !isCloud9",
                    "group": "1_codeCatalyst@1"
                },
                {
                    "command": "aws.codecatalyst.createDevEnv",
                    "when": "view == aws.codecatalyst && !isCloud9",
                    "group": "1_codeCatalyst@1"
                },
                {
                    "command": "aws.codecatalyst.listCommands",
                    "when": "view == aws.codecatalyst && !isCloud9",
                    "group": "1_codeCatalyst@1"
                },
                {
                    "command": "aws.codecatalyst.openDevEnv",
                    "when": "view == aws.codecatalyst && !isCloud9",
                    "group": "1_codeCatalyst@1"
                }
            ],
            "explorer/context": [
                {
                    "command": "aws.deploySamApplication",
                    "when": "config.aws.samcli.legacyDeploy && isFileSystemResource && resourceFilename =~ /^template\\.(json|yml|yaml)$/",
                    "group": "z_aws@1"
                },
                {
                    "command": "aws.samcli.sync",
                    "when": "!config.aws.samcli.legacyDeploy && isFileSystemResource && resourceFilename =~ /^(template\\.(json|yml|yaml))|(samconfig\\.toml)$/",
                    "group": "z_aws@1"
                },
                {
                    "command": "aws.uploadLambda",
                    "when": "explorerResourceIsFolder || isFileSystemResource && resourceFilename =~ /^template\\.(json|yml|yaml)$/",
                    "group": "z_aws@3"
                }
            ],
            "awsqEditorContextSubmenu": [
                {
                    "command": "aws.awsq.explainCode",
                    "group": "cw_chat@1"
                },
                {
                    "command": "aws.awsq.refactorCode",
                    "group": "cw_chat@2"
                },
                {
                    "command": "aws.awsq.fixCode",
                    "group": "cw_chat@3"
                },
                {
                    "command": "aws.awsq.optimizeCode",
                    "group": "cw_chat@4"
                }
            ],
            "editor/context": [
                {
                    "submenu": "awsqEditorContextSubmenu",
                    "group": "cw_chat",
                    "when": "editorHasSelection"
                }
            ],
            "view/item/context": [
                {
                    "command": "aws.apig.invokeRemoteRestApi",
                    "when": "view == aws.explorer && viewItem =~ /^(awsApiGatewayNode)$/",
                    "group": "0@1"
                },
                {
                    "command": "aws.codecatalyst.removeConnection",
                    "when": "viewItem == awsCodeCatalystNodeSaved",
                    "group": "0@1"
                },
                {
                    "command": "aws.codecatalyst.removeConnection",
                    "when": "viewItem == awsCodeCatalystNodeSaved",
                    "group": "inline@1"
                },
                {
                    "command": "aws.ec2.openTerminal",
                    "group": "0@1",
                    "when": "viewItem =~ /^(awsEc2(Parent|Running)Node)$/"
                },
                {
                    "command": "aws.ec2.openTerminal",
                    "group": "inline@1",
                    "when": "viewItem =~ /^(awsEc2(Parent|Running)Node)$/"
                },
                {
                    "command": "aws.ec2.openRemoteConnection",
                    "group": "0@1",
                    "when": "viewItem =~ /^(awsEc2(Parent|Running)Node)$/"
                },
                {
                    "command": "aws.ec2.openRemoteConnection",
                    "group": "inline@1",
                    "when": "viewItem =~ /^(awsEc2(Parent|Running)Node)$/"
                },
                {
                    "command": "aws.ec2.startInstance",
                    "group": "0@1",
                    "when": "viewItem == awsEc2StoppedNode"
                },
                {
                    "command": "aws.ec2.startInstance",
                    "group": "inline@1",
                    "when": "viewItem == awsEc2StoppedNode"
                },
                {
                    "command": "aws.ec2.stopInstance",
                    "group": "0@1",
                    "when": "viewItem == awsEc2RunningNode"
                },
                {
                    "command": "aws.ec2.stopInstance",
                    "group": "inline@1",
                    "when": "viewItem == awsEc2RunningNode"
                },
                {
                    "command": "aws.ec2.rebootInstance",
                    "group": "0@1",
                    "when": "viewItem == awsEc2RunningNode"
                },
                {
                    "command": "aws.ec2.rebootInstance",
                    "group": "inline@1",
                    "when": "viewItem == awsEc2RunningNode"
                },
                {
                    "command": "aws.ecr.createRepository",
                    "when": "view == aws.explorer && viewItem == awsEcrNode",
                    "group": "inline@1"
                },
                {
                    "command": "aws.iot.createThing",
                    "when": "view == aws.explorer && viewItem == awsIotThingsNode",
                    "group": "inline@1"
                },
                {
                    "command": "aws.iot.createCert",
                    "when": "view == aws.explorer && viewItem == awsIotCertsNode",
                    "group": "inline@1"
                },
                {
                    "command": "aws.iot.createPolicy",
                    "when": "view == aws.explorer && viewItem == awsIotPoliciesNode",
                    "group": "inline@1"
                },
                {
                    "command": "aws.iot.attachCert",
                    "when": "view == aws.explorer && viewItem == awsIotThingNode",
                    "group": "inline@1"
                },
                {
                    "command": "aws.iot.attachPolicy",
                    "when": "view == aws.explorer && viewItem =~ /^awsIotCertificateNode.(Things|Policies)/",
                    "group": "inline@1"
                },
                {
                    "command": "aws.redshift.editConnection",
                    "when": "view == aws.explorer && viewItem == awsRedshiftWarehouseNode",
                    "group": "0@1"
                },
                {
                    "command": "aws.redshift.deleteConnection",
                    "when": "view == aws.explorer && viewItem == awsRedshiftWarehouseNode",
                    "group": "0@2"
                },
                {
                    "command": "aws.s3.openFile",
                    "when": "view == aws.explorer && viewItem == awsS3FileNode && !isCloud9",
                    "group": "0@1"
                },
                {
                    "command": "aws.s3.editFile",
                    "when": "view == aws.explorer && viewItem == awsS3FileNode && !isCloud9",
                    "group": "inline@1"
                },
                {
                    "command": "aws.s3.downloadFileAs",
                    "when": "view == aws.explorer && viewItem == awsS3FileNode",
                    "group": "inline@2"
                },
                {
                    "command": "aws.s3.createBucket",
                    "when": "view == aws.explorer && viewItem == awsS3Node",
                    "group": "inline@1"
                },
                {
                    "command": "aws.s3.createFolder",
                    "when": "view == aws.explorer && viewItem =~ /^(awsS3BucketNode|awsS3FolderNode)$/",
                    "group": "inline@1"
                },
                {
                    "command": "aws.ssmDocument.openLocalDocument",
                    "when": "view == aws.explorer && viewItem =~ /^(awsDocumentItemNode|awsDocumentItemNodeWriteable)$/",
                    "group": "inline@1"
                },
                {
                    "command": "aws.s3.uploadFile",
                    "when": "view == aws.explorer && viewItem =~ /^(awsS3BucketNode|awsS3FolderNode)$/",
                    "group": "inline@2"
                },
                {
                    "command": "aws.showRegion",
                    "when": "view == aws.explorer && viewItem == awsRegionNode",
                    "group": "0@1"
                },
                {
                    "command": "aws.lambda.createNewSamApp",
                    "when": "view == aws.explorer && viewItem == awsLambdaNode || viewItem == awsRegionNode",
                    "group": "1@1"
                },
                {
                    "command": "aws.launchConfigForm",
                    "when": "view == aws.explorer && viewItem == awsLambdaNode || viewItem == awsRegionNode || viewItem == awsCloudFormationRootNode",
                    "group": "1@1"
                },
                {
                    "command": "aws.deploySamApplication",
                    "when": "config.aws.samcli.legacyDeploy && view == aws.explorer && viewItem =~ /^(awsLambdaNode|awsRegionNode|awsCloudFormationRootNode)$/",
                    "group": "1@2"
                },
                {
                    "command": "aws.samcli.sync",
                    "when": "!config.aws.samcli.legacyDeploy && view == aws.explorer && viewItem =~ /^(awsLambdaNode|awsRegionNode|awsCloudFormationRootNode)$/",
                    "group": "1@2"
                },
                {
                    "command": "aws.ec2.copyInstanceId",
                    "when": "view == aws.explorer && viewItem =~ /^(awsEc2(Parent|Running|Stopped)Node)$/",
                    "group": "2@0"
                },
                {
                    "command": "aws.ecr.copyTagUri",
                    "when": "view == aws.explorer && viewItem == awsEcrTagNode",
                    "group": "2@1"
                },
                {
                    "command": "aws.ecr.deleteTag",
                    "when": "view == aws.explorer && viewItem == awsEcrTagNode",
                    "group": "3@1"
                },
                {
                    "command": "aws.ecr.copyRepositoryUri",
                    "when": "view == aws.explorer && viewItem == awsEcrRepositoryNode",
                    "group": "2@1"
                },
                {
                    "command": "aws.ecr.createRepository",
                    "when": "view == aws.explorer && viewItem == awsEcrNode",
                    "group": "0@1"
                },
                {
                    "command": "aws.ecr.deleteRepository",
                    "when": "view == aws.explorer && viewItem == awsEcrRepositoryNode",
                    "group": "3@1"
                },
                {
                    "command": "aws.invokeLambda",
                    "when": "view == aws.explorer && viewItem =~ /^(awsRegionFunctionNode|awsRegionFunctionNodeDownloadable|awsCloudFormationFunctionNode)$/",
                    "group": "0@1"
                },
                {
                    "command": "aws.downloadLambda",
                    "when": "view == aws.explorer && viewItem =~ /^(awsRegionFunctionNode|awsRegionFunctionNodeDownloadable)$/",
                    "group": "0@2"
                },
                {
                    "command": "aws.uploadLambda",
                    "when": "view == aws.explorer && viewItem =~ /^(awsRegionFunctionNode|awsRegionFunctionNodeDownloadable)$/",
                    "group": "1@1"
                },
                {
                    "command": "aws.deleteLambda",
                    "when": "view == aws.explorer && viewItem =~ /^(awsRegionFunctionNode|awsRegionFunctionNodeDownloadable)$/",
                    "group": "4@1"
                },
                {
                    "command": "aws.copyLambdaUrl",
                    "when": "view == aws.explorer && viewItem =~ /^(awsRegionFunctionNode|awsRegionFunctionNodeDownloadable)$/",
                    "group": "2@0"
                },
                {
                    "command": "aws.deleteCloudFormation",
                    "when": "view == aws.explorer && viewItem == awsCloudFormationNode",
                    "group": "3@5"
                },
                {
                    "command": "aws.searchSchema",
                    "when": "view == aws.explorer && viewItem == awsSchemasNode",
                    "group": "0@1"
                },
                {
                    "command": "aws.searchSchemaPerRegistry",
                    "when": "view == aws.explorer && viewItem == awsRegistryItemNode",
                    "group": "0@1"
                },
                {
                    "command": "aws.viewSchemaItem",
                    "when": "view == aws.explorer && viewItem == awsSchemaItemNode",
                    "group": "0@1"
                },
                {
                    "command": "aws.stepfunctions.createStateMachineFromTemplate",
                    "when": "view == aws.explorer && viewItem == awsStepFunctionsNode",
                    "group": "0@1"
                },
                {
                    "command": "aws.downloadStateMachineDefinition",
                    "when": "view == aws.explorer && viewItem == awsStateMachineNode",
                    "group": "0@1"
                },
                {
                    "command": "aws.renderStateMachineGraph",
                    "when": "view == aws.explorer && viewItem == awsStateMachineNode",
                    "group": "0@2"
                },
                {
                    "command": "aws.cdk.renderStateMachineGraph",
                    "when": "viewItem == awsCdkStateMachineNode",
                    "group": "inline@1"
                },
                {
                    "command": "aws.cdk.renderStateMachineGraph",
                    "when": "viewItem == awsCdkStateMachineNode",
                    "group": "0@1"
                },
                {
                    "command": "aws.executeStateMachine",
                    "when": "view == aws.explorer && viewItem == awsStateMachineNode",
                    "group": "0@3"
                },
                {
                    "command": "aws.iot.createThing",
                    "when": "view == aws.explorer && viewItem == awsIotThingsNode",
                    "group": "0@1"
                },
                {
                    "command": "aws.iot.createCert",
                    "when": "view == aws.explorer && viewItem == awsIotCertsNode",
                    "group": "0@1"
                },
                {
                    "command": "aws.iot.createPolicy",
                    "when": "view == aws.explorer && viewItem == awsIotPoliciesNode",
                    "group": "0@1"
                },
                {
                    "command": "aws.iot.createPolicyVersion",
                    "when": "view == aws.explorer && viewItem == awsIotPolicyNode.WithVersions",
                    "group": "0@1"
                },
                {
                    "command": "aws.iot.viewPolicyVersion",
                    "when": "view == aws.explorer && viewItem =~ /^awsIotPolicyVersionNode./",
                    "group": "0@1"
                },
                {
                    "command": "aws.iot.attachCert",
                    "when": "view == aws.explorer && viewItem == awsIotThingNode",
                    "group": "0@1"
                },
                {
                    "command": "aws.iot.attachPolicy",
                    "when": "view == aws.explorer && viewItem =~ /^awsIotCertificateNode.(Things|Policies)/",
                    "group": "0@1"
                },
                {
                    "command": "aws.s3.createBucket",
                    "when": "view == aws.explorer && viewItem == awsS3Node",
                    "group": "0@1"
                },
                {
                    "command": "aws.s3.downloadFileAs",
                    "when": "view == aws.explorer && viewItem == awsS3FileNode",
                    "group": "0@1"
                },
                {
                    "command": "aws.s3.uploadFile",
                    "when": "view == aws.explorer && viewItem =~ /^(awsS3BucketNode|awsS3FolderNode)$/",
                    "group": "0@1"
                },
                {
                    "command": "aws.s3.uploadFileToParent",
                    "when": "view == aws.explorer && viewItem == awsS3FileNode",
                    "group": "1@1"
                },
                {
                    "command": "aws.s3.createFolder",
                    "when": "view == aws.explorer && viewItem =~ /^(awsS3BucketNode|awsS3FolderNode)$/",
                    "group": "1@1"
                },
                {
                    "command": "aws.iot.deactivateCert",
                    "when": "view == aws.explorer && viewItem =~ /^awsIotCertificateNode.(Things|Policies).ACTIVE$/",
                    "group": "1@1"
                },
                {
                    "command": "aws.iot.activateCert",
                    "when": "view == aws.explorer && viewItem =~ /^awsIotCertificateNode.(Things|Policies).INACTIVE$/",
                    "group": "1@1"
                },
                {
                    "command": "aws.iot.revokeCert",
                    "when": "view == aws.explorer && viewItem =~ /^awsIotCertificateNode.(Things|Policies).(ACTIVE|INACTIVE)$/",
                    "group": "1@2"
                },
                {
                    "command": "aws.iot.setDefaultPolicy",
                    "when": "view == aws.explorer && viewItem == awsIotPolicyVersionNode.NONDEFAULT",
                    "group": "1@1"
                },
                {
                    "command": "aws.iot.copyEndpoint",
                    "when": "view == aws.explorer && viewItem == awsIotNode",
                    "group": "2@1"
                },
                {
                    "command": "aws.copyName",
                    "when": "view == aws.explorer && viewItem =~ /^(awsRegionFunctionNode|awsRegionFunctionNodeDownloadable|awsCloudFormationFunctionNode|awsStateMachineNode|awsCloudFormationNode|awsS3BucketNode|awsS3FolderNode|awsS3FileNode|awsApiGatewayNode|awsIotThingNode)$|^(awsAppRunnerServiceNode|awsIotCertificateNode|awsIotPolicyNode|awsIotPolicyVersionNode|(awsEc2(Running|Pending|Stopped)Node))/",
                    "group": "2@1"
                },
                {
                    "command": "aws.copyArn",
                    "when": "view == aws.explorer && viewItem =~ /^(awsRegionFunctionNode|awsRegionFunctionNodeDownloadable|awsCloudFormationFunctionNode|awsStateMachineNode|awsCloudFormationNode|awsCloudWatchLogNode|awsS3BucketNode|awsS3FolderNode|awsS3FileNode|awsApiGatewayNode|awsEcrRepositoryNode|awsIotThingNode)$|^(awsAppRunnerServiceNode|awsEcsServiceNode|awsIotCertificateNode|awsIotPolicyNode|awsIotPolicyVersionNode|awsMdeInstanceNode|(awsEc2(Running|Pending|Stopped)Node))/",
                    "group": "2@2"
                },
                {
                    "command": "aws.cwl.searchLogGroup",
                    "group": "0@1",
                    "when": "view == aws.explorer && viewItem =~ /^awsCloudWatchLogNode|awsCloudWatchLogParentNode$/"
                },
                {
                    "command": "aws.cwl.searchLogGroup",
                    "group": "inline@1",
                    "when": "view == aws.explorer && viewItem =~ /^awsCloudWatchLogNode|awsCloudWatchLogParentNode$/"
                },
                {
                    "command": "aws.apig.copyUrl",
                    "when": "view == aws.explorer && viewItem =~ /^(awsApiGatewayNode)$/",
                    "group": "2@0"
                },
                {
                    "command": "aws.s3.copyPath",
                    "when": "view == aws.explorer && viewItem =~ /^(awsS3FolderNode|awsS3FileNode)$/",
                    "group": "2@3"
                },
                {
                    "command": "aws.s3.presignedURL",
                    "when": "view == aws.explorer && viewItem =~ /^(awsS3FileNode)$/",
                    "group": "2@4"
                },
                {
                    "command": "aws.iot.detachCert",
                    "when": "view == aws.explorer && viewItem =~ /^(awsIotCertificateNode.Things)/",
                    "group": "3@1"
                },
                {
                    "command": "aws.iot.detachPolicy",
                    "when": "view == aws.explorer && viewItem == awsIotPolicyNode.Certificates",
                    "group": "3@1"
                },
                {
                    "command": "aws.iot.deleteThing",
                    "when": "view == aws.explorer && viewItem == awsIotThingNode",
                    "group": "3@1"
                },
                {
                    "command": "aws.iot.deleteCert",
                    "when": "view == aws.explorer && viewItem =~ /^awsIotCertificateNode.Policies/",
                    "group": "3@1"
                },
                {
                    "command": "aws.iot.deletePolicy",
                    "when": "view == aws.explorer && viewItem == awsIotPolicyNode.WithVersions",
                    "group": "3@1"
                },
                {
                    "command": "aws.iot.deletePolicyVersion",
                    "when": "view == aws.explorer && viewItem == awsIotPolicyVersionNode.NONDEFAULT",
                    "group": "3@1"
                },
                {
                    "command": "aws.s3.deleteBucket",
                    "when": "view == aws.explorer && viewItem == awsS3BucketNode",
                    "group": "3@1"
                },
                {
                    "command": "aws.s3.deleteFile",
                    "when": "view == aws.explorer && viewItem == awsS3FileNode",
                    "group": "3@1"
                },
                {
                    "command": "aws.downloadSchemaItemCode",
                    "when": "view == aws.explorer && viewItem == awsSchemaItemNode",
                    "group": "1@1"
                },
                {
                    "command": "aws.cwl.viewLogStream",
                    "group": "0@1",
                    "when": "view == aws.explorer && viewItem == awsCloudWatchLogNode"
                },
                {
                    "command": "aws.ssmDocument.openLocalDocumentYaml",
                    "group": "0@1",
                    "when": "view == aws.explorer && viewItem =~ /^(awsDocumentItemNode|awsDocumentItemNodeWriteable)$/"
                },
                {
                    "command": "aws.ssmDocument.openLocalDocumentJson",
                    "group": "0@2",
                    "when": "view == aws.explorer && viewItem =~ /^(awsDocumentItemNode|awsDocumentItemNodeWriteable)$/"
                },
                {
                    "command": "aws.ssmDocument.updateDocumentVersion",
                    "group": "2@1",
                    "when": "view == aws.explorer && viewItem == awsDocumentItemNodeWriteable"
                },
                {
                    "command": "aws.ssmDocument.deleteDocument",
                    "group": "3@2",
                    "when": "view == aws.explorer && viewItem == awsDocumentItemNodeWriteable"
                },
                {
                    "command": "aws.ecs.runCommandInContainer",
                    "group": "0@1",
                    "when": "view == aws.explorer && viewItem =~ /^(awsEcsContainerNodeExec)(.*)$/"
                },
                {
                    "command": "aws.ecs.openTaskInTerminal",
                    "group": "0@2",
                    "when": "view == aws.explorer && viewItem =~ /^(awsEcsContainerNodeExec)(.*)$/ && !isCloud9"
                },
                {
                    "command": "aws.ecs.enableEcsExec",
                    "group": "0@2",
                    "when": "view == aws.explorer && viewItem == awsEcsServiceNode.DISABLED"
                },
                {
                    "command": "aws.ecs.disableEcsExec",
                    "group": "0@2",
                    "when": "view == aws.explorer && viewItem == awsEcsServiceNode.ENABLED"
                },
                {
                    "command": "aws.ecs.viewDocumentation",
                    "group": "1@3",
                    "when": "view == aws.explorer && viewItem =~ /^(awsEcsClusterNode|awsEcsContainerNode)$|^awsEcsServiceNode/"
                },
                {
                    "command": "aws.resources.configure",
                    "when": "view == aws.explorer && viewItem == resourcesRootNode",
                    "group": "1@1"
                },
                {
                    "command": "aws.resources.configure",
                    "when": "view == aws.explorer && viewItem == resourcesRootNode",
                    "group": "inline@1"
                },
                {
                    "command": "aws.resources.openResourcePreview",
                    "when": "view == aws.explorer && viewItem =~ /^(.*)(ResourceNode)$/",
                    "group": "1@1"
                },
                {
                    "command": "aws.resources.copyIdentifier",
                    "when": "view == aws.explorer && viewItem =~ /^(.*)(ResourceNode)$/",
                    "group": "1@1"
                },
                {
                    "command": "aws.resources.viewDocs",
                    "when": "view == aws.explorer && viewItem =~ /^(.*)(Documented)(.*)(ResourceTypeNode)$/",
                    "group": "1@1"
                },
                {
                    "command": "aws.resources.createResource",
                    "when": "view == aws.explorer && viewItem =~ /^(.*)(Creatable)(.*)(ResourceTypeNode)$/ && !isCloud9 && config.aws.experiments.jsonResourceModification",
                    "group": "2@1"
                },
                {
                    "command": "aws.resources.createResource",
                    "when": "view == aws.explorer && viewItem =~ /^(.*)(Creatable)(.*)(ResourceTypeNode)$/ && !isCloud9 && config.aws.experiments.jsonResourceModification",
                    "group": "inline@1"
                },
                {
                    "command": "aws.resources.updateResource",
                    "when": "view == aws.explorer && viewItem =~ /^(.*)(Updatable)(.*)(ResourceNode)$/ && !isCloud9 && config.aws.experiments.jsonResourceModification",
                    "group": "2@1"
                },
                {
                    "command": "aws.resources.deleteResource",
                    "when": "view == aws.explorer && viewItem =~ /^(.*)(Deletable)(.*)(ResourceNode)$/ && !isCloud9 && config.aws.experiments.jsonResourceModification",
                    "group": "2@2"
                },
                {
                    "command": "aws.apprunner.createServiceFromEcr",
                    "group": "0@2",
                    "when": "view == aws.explorer && viewItem =~ /awsEcrTagNode|awsEcrRepositoryNode/"
                },
                {
                    "command": "aws.apprunner.startDeployment",
                    "group": "0@1",
                    "when": "view == aws.explorer && viewItem == awsAppRunnerServiceNode.RUNNING"
                },
                {
                    "command": "aws.apprunner.createService",
                    "group": "0@2",
                    "when": "view == aws.explorer && viewItem == awsAppRunnerNode"
                },
                {
                    "command": "aws.apprunner.pauseService",
                    "group": "0@3",
                    "when": "view == aws.explorer && viewItem == awsAppRunnerServiceNode.RUNNING"
                },
                {
                    "command": "aws.apprunner.resumeService",
                    "group": "0@3",
                    "when": "view == aws.explorer && viewItem == awsAppRunnerServiceNode.PAUSED"
                },
                {
                    "command": "aws.apprunner.copyServiceUrl",
                    "group": "1@1",
                    "when": "view == aws.explorer && viewItem == awsAppRunnerServiceNode.RUNNING"
                },
                {
                    "command": "aws.apprunner.open",
                    "group": "1@2",
                    "when": "view == aws.explorer && viewItem == awsAppRunnerServiceNode.RUNNING"
                },
                {
                    "command": "aws.apprunner.deleteService",
                    "group": "3@1",
                    "when": "view == aws.explorer && viewItem =~ /awsAppRunnerServiceNode.[RUNNING|PAUSED|CREATE_FAILED]/"
                },
                {
                    "command": "aws.cloudFormation.newTemplate",
                    "group": "0@1",
                    "when": "view == aws.explorer && viewItem == awsCloudFormationRootNode"
                },
                {
                    "command": "aws.sam.newTemplate",
                    "group": "0@2",
                    "when": "view == aws.explorer && viewItem == awsCloudFormationRootNode"
                },
                {
                    "command": "aws.codeWhisperer.configure",
                    "when": "viewItem =~ /^awsCodeWhispererNode/ && !isCloud9",
                    "group": "inline@2"
                },
                {
                    "command": "aws.codeWhisperer.introduction",
                    "when": "viewItem =~ /^awsCodeWhispererNode/ && !isCloud9 && CODEWHISPERER_TERMS_ACCEPTED",
                    "group": "inline@1"
                },
                {
                    "command": "aws.codeWhisperer.removeConnection",
                    "when": "viewItem == awsCodeWhispererNodeSaved",
                    "group": "0@1"
                },
                {
                    "command": "aws.codeWhisperer.removeConnection",
                    "when": "viewItem == awsCodeWhispererNodeSaved",
                    "group": "inline@3"
                },
                {
                    "command": "aws.cdk.refresh",
                    "when": "viewItem == awsCdkRootNode",
                    "group": "inline@1"
                },
                {
                    "command": "aws.cdk.refresh",
                    "when": "viewItem == awsCdkRootNode",
                    "group": "0@1"
                },
                {
                    "command": "aws.cdk.viewDocs",
                    "when": "viewItem == awsCdkRootNode",
                    "group": "0@2"
                },
                {
                    "command": "aws.auth.addConnection",
                    "when": "viewItem == awsAuthNode",
                    "group": "0@1"
                },
                {
                    "command": "aws.auth.switchConnections",
                    "when": "viewItem == awsAuthNode",
                    "group": "0@2"
                },
                {
                    "command": "aws.auth.signout",
                    "when": "viewItem == awsAuthNode && !isCloud9",
                    "group": "0@3"
                },
                {
                    "command": "aws.auth.help",
                    "when": "viewItem == awsAuthNode",
                    "group": "inline@1"
                },
                {
                    "submenu": "aws.auth",
                    "when": "viewItem == awsAuthNode",
                    "group": "inline@2"
                }
            ],
            "aws.auth": [
                {
                    "command": "aws.auth.manageConnections",
                    "group": "0@1"
                },
                {
                    "command": "aws.auth.switchConnections",
                    "group": "0@2"
                },
                {
                    "command": "aws.auth.signout",
                    "enablement": "!isCloud9",
                    "group": "0@3"
                }
            ]
        },
        "commands": [
            {
                "command": "aws.awsq.explainCode",
                "title": "%AWS.command.awsq.explainCode%",
                "category": "%AWS.title%"
            },
            {
                "command": "aws.awsq.refactorCode",
                "title": "%AWS.command.awsq.refactorCode%",
                "category": "%AWS.title%"
            },
            {
                "command": "aws.awsq.fixCode",
                "title": "%AWS.command.awsq.fixCode%",
                "category": "%AWS.title%"
            },
            {
                "command": "aws.awsq.optimizeCode",
                "title": "%AWS.command.awsq.optimizeCode%",
                "category": "%AWS.title%"
            },
            {
                "command": "aws.launchConfigForm",
                "title": "%AWS.command.launchConfigForm.title%",
                "category": "%AWS.title%",
                "cloud9": {
                    "cn": {
                        "category": "%AWS.title.cn%"
                    }
                }
            },
            {
                "command": "aws.apig.copyUrl",
                "title": "%AWS.command.apig.copyUrl%",
                "category": "%AWS.title%",
                "cloud9": {
                    "cn": {
                        "category": "%AWS.title.cn%"
                    }
                }
            },
            {
                "command": "aws.apig.invokeRemoteRestApi",
                "title": "%AWS.command.apig.invokeRemoteRestApi%",
                "category": "%AWS.title%",
                "cloud9": {
                    "cn": {
                        "category": "%AWS.title.cn%",
                        "title": "%AWS.command.apig.invokeRemoteRestApi.cn%"
                    }
                }
            },
            {
                "command": "aws.lambda.createNewSamApp",
                "title": "%AWS.command.createNewSamApp%",
                "category": "%AWS.title%",
                "cloud9": {
                    "cn": {
                        "category": "%AWS.title.cn%"
                    }
                }
            },
            {
                "command": "aws.login",
                "title": "%AWS.command.login%",
                "category": "%AWS.title%",
                "cloud9": {
                    "cn": {
                        "title": "%AWS.command.login.cn%",
                        "category": "%AWS.title.cn%"
                    }
                }
            },
            {
                "command": "aws.credentials.profile.create",
                "title": "%AWS.command.credentials.profile.create%",
                "category": "%AWS.title%",
                "cloud9": {
                    "cn": {
                        "category": "%AWS.title.cn%"
                    }
                }
            },
            {
                "command": "aws.credentials.edit",
                "title": "%AWS.command.credentials.edit%",
                "category": "%AWS.title%",
                "cloud9": {
                    "cn": {
                        "category": "%AWS.title.cn%"
                    }
                }
            },
            {
                "command": "aws.codecatalyst.openOrg",
                "title": "%AWS.command.codecatalyst.openOrg%",
                "category": "AWS"
            },
            {
                "command": "aws.codecatalyst.openProject",
                "title": "%AWS.command.codecatalyst.openProject%",
                "category": "AWS"
            },
            {
                "command": "aws.codecatalyst.openRepo",
                "title": "%AWS.command.codecatalyst.openRepo%",
                "category": "AWS"
            },
            {
                "command": "aws.codecatalyst.openDevEnv",
                "title": "%AWS.command.codecatalyst.openDevEnv%",
                "category": "AWS",
                "enablement": "!isCloud9"
            },
            {
                "command": "aws.codecatalyst.listCommands",
                "title": "%AWS.command.codecatalyst.listCommands%",
                "category": "AWS",
                "enablement": "!isCloud9"
            },
            {
                "command": "aws.codecatalyst.cloneRepo",
                "title": "%AWS.command.codecatalyst.cloneRepo%",
                "category": "AWS",
                "enablement": "!isCloud9"
            },
            {
                "command": "aws.codecatalyst.createDevEnv",
                "title": "%AWS.command.codecatalyst.createDevEnv%",
                "category": "AWS",
                "enablement": "!isCloud9"
            },
            {
                "command": "aws.codecatalyst.removeConnection",
                "title": "%AWS.command.codecatalyst.removeConnection%",
                "category": "AWS",
                "icon": "$(debug-disconnect)"
            },
            {
                "command": "aws.logout",
                "title": "%AWS.command.logout%",
                "category": "%AWS.title%",
                "cloud9": {
                    "cn": {
                        "category": "%AWS.title.cn%"
                    }
                }
            },
            {
                "command": "aws.auth.addConnection",
                "title": "%AWS.command.auth.addConnection%",
                "category": "%AWS.title%"
            },
            {
                "command": "aws.auth.manageConnections",
                "title": "%AWS.command.auth.showConnectionsPage%",
                "category": "%AWS.title%"
            },
            {
                "command": "aws.auth.switchConnections",
                "title": "%AWS.command.auth.switchConnections%",
                "category": "%AWS.title%"
            },
            {
                "command": "aws.auth.signout",
                "title": "%AWS.command.auth.signout%",
                "category": "%AWS.title%",
                "enablement": "!isCloud9"
            },
            {
                "command": "aws.auth.help",
                "title": "%AWS.generic.viewDocs%",
                "category": "%AWS.title%",
                "icon": "$(question)"
            },
            {
                "command": "aws.createIssueOnGitHub",
                "title": "%AWS.command.createIssueOnGitHub%",
                "category": "%AWS.title%",
                "cloud9": {
                    "cn": {
                        "category": "%AWS.title.cn%"
                    }
                }
            },
            {
                "command": "aws.ec2.openTerminal",
                "title": "%AWS.command.ec2.openTerminal%",
                "icon": "$(terminal-view-icon)",
                "category": "%AWS.title%",
                "cloud9": {
                    "cn": {
                        "category": "%AWS.title.cn%"
                    }
                }
            },
            {
                "command": "aws.ec2.openRemoteConnection",
                "title": "%AWS.command.ec2.openRemoteConnection%",
                "icon": "$(remote-explorer)",
                "category": "%AWS.title%",
                "cloud9": {
                    "cn": {
                        "category": "%AWS.title.cn%"
                    }
                }
            },
            {
                "command": "aws.ec2.startInstance",
                "title": "%AWS.command.ec2.startInstance%",
                "icon": "$(debug-start)",
                "category": "%AWS.title%",
                "cloud9": {
                    "cn": {
                        "category": "%AWS.title.cn%"
                    }
                }
            },
            {
                "command": "aws.ec2.stopInstance",
                "title": "%AWS.command.ec2.stopInstance%",
                "icon": "$(debug-stop)",
                "category": "%AWS.title%",
                "cloud9": {
                    "cn": {
                        "category": "%AWS.title.cn%"
                    }
                }
            },
            {
                "command": "aws.ec2.rebootInstance",
                "title": "%AWS.command.ec2.rebootInstance%",
                "icon": "$(debug-restart)",
                "category": "%AWS.title%",
                "cloud9": {
                    "cn": {
                        "category": "%AWS.title.cn%"
                    }
                }
            },
            {
                "command": "aws.ec2.copyInstanceId",
                "title": "%AWS.command.ec2.copyInstanceId%",
                "category": "%AWS.title%",
                "cloud9": {
                    "cn": {
                        "category": "%AWS.title.cn%"
                    }
                }
            },
            {
                "command": "aws.ecr.copyTagUri",
                "title": "%AWS.command.ecr.copyTagUri%",
                "category": "%AWS.title%",
                "cloud9": {
                    "cn": {
                        "category": "%AWS.title.cn%"
                    }
                }
            },
            {
                "command": "aws.ecr.deleteTag",
                "title": "%AWS.command.ecr.deleteTag%",
                "category": "%AWS.title%",
                "cloud9": {
                    "cn": {
                        "category": "%AWS.title.cn%"
                    }
                }
            },
            {
                "command": "aws.ecr.copyRepositoryUri",
                "title": "%AWS.command.ecr.copyRepositoryUri%",
                "category": "%AWS.title%",
                "cloud9": {
                    "cn": {
                        "category": "%AWS.title.cn%"
                    }
                }
            },
            {
                "command": "aws.ecr.createRepository",
                "title": "%AWS.command.ecr.createRepository%",
                "category": "%AWS.title%",
                "icon": "$(add)",
                "cloud9": {
                    "cn": {
                        "category": "%AWS.title.cn%"
                    }
                }
            },
            {
                "command": "aws.ecr.deleteRepository",
                "title": "%AWS.command.ecr.deleteRepository%",
                "category": "%AWS.title%",
                "cloud9": {
                    "cn": {
                        "category": "%AWS.title.cn%"
                    }
                }
            },
            {
                "command": "aws.showRegion",
                "title": "%AWS.command.showRegion%",
                "category": "%AWS.title%",
                "cloud9": {
                    "cn": {
                        "category": "%AWS.title.cn%"
                    }
                }
            },
            {
                "command": "aws.iot.createThing",
                "title": "%AWS.command.iot.createThing%",
                "category": "%AWS.title%",
                "icon": "$(add)",
                "cloud9": {
                    "cn": {
                        "category": "%AWS.title.cn%"
                    }
                }
            },
            {
                "command": "aws.iot.deleteThing",
                "title": "%AWS.generic.promptDelete%",
                "category": "%AWS.title%",
                "cloud9": {
                    "cn": {
                        "category": "%AWS.title.cn%"
                    }
                }
            },
            {
                "command": "aws.iot.createCert",
                "title": "%AWS.command.iot.createCert%",
                "category": "%AWS.title%",
                "icon": "$(add)",
                "cloud9": {
                    "cn": {
                        "category": "%AWS.title.cn%"
                    }
                }
            },
            {
                "command": "aws.iot.deleteCert",
                "title": "%AWS.generic.promptDelete%",
                "category": "%AWS.title%",
                "cloud9": {
                    "cn": {
                        "category": "%AWS.title.cn%"
                    }
                }
            },
            {
                "command": "aws.iot.attachCert",
                "title": "%AWS.command.iot.attachCert%",
                "category": "%AWS.title%",
                "icon": "$(aws-generic-attach-file)",
                "cloud9": {
                    "cn": {
                        "category": "%AWS.title.cn%"
                    }
                }
            },
            {
                "command": "aws.iot.attachPolicy",
                "title": "%AWS.command.iot.attachPolicy%",
                "category": "%AWS.title%",
                "icon": "$(aws-generic-attach-file)",
                "cloud9": {
                    "cn": {
                        "category": "%AWS.title.cn%"
                    }
                }
            },
            {
                "command": "aws.iot.activateCert",
                "title": "%AWS.command.iot.activateCert%",
                "category": "%AWS.title%",
                "cloud9": {
                    "cn": {
                        "category": "%AWS.title.cn%"
                    }
                }
            },
            {
                "command": "aws.iot.deactivateCert",
                "title": "%AWS.command.iot.deactivateCert%",
                "category": "%AWS.title%",
                "cloud9": {
                    "cn": {
                        "category": "%AWS.title.cn%"
                    }
                }
            },
            {
                "command": "aws.iot.revokeCert",
                "title": "%AWS.command.iot.revokeCert%",
                "category": "%AWS.title%",
                "cloud9": {
                    "cn": {
                        "category": "%AWS.title.cn%"
                    }
                }
            },
            {
                "command": "aws.iot.createPolicy",
                "title": "%AWS.command.iot.createPolicy%",
                "category": "%AWS.title%",
                "icon": "$(add)",
                "cloud9": {
                    "cn": {
                        "category": "%AWS.title.cn%"
                    }
                }
            },
            {
                "command": "aws.iot.deletePolicy",
                "title": "%AWS.generic.promptDelete%",
                "category": "%AWS.title%",
                "cloud9": {
                    "cn": {
                        "category": "%AWS.title.cn%"
                    }
                }
            },
            {
                "command": "aws.iot.createPolicyVersion",
                "title": "%AWS.command.iot.createPolicyVersion%",
                "category": "%AWS.title%",
                "cloud9": {
                    "cn": {
                        "category": "%AWS.title.cn%"
                    }
                }
            },
            {
                "command": "aws.iot.deletePolicyVersion",
                "title": "%AWS.generic.promptDelete%",
                "category": "%AWS.title%",
                "cloud9": {
                    "cn": {
                        "category": "%AWS.title.cn%"
                    }
                }
            },
            {
                "command": "aws.iot.detachCert",
                "title": "%AWS.command.iot.detachCert%",
                "category": "%AWS.title%",
                "cloud9": {
                    "cn": {
                        "category": "%AWS.title.cn%"
                    }
                }
            },
            {
                "command": "aws.iot.detachPolicy",
                "title": "%AWS.command.iot.detachCert%",
                "category": "%AWS.title%",
                "cloud9": {
                    "cn": {
                        "category": "%AWS.title.cn%"
                    }
                }
            },
            {
                "command": "aws.iot.viewPolicyVersion",
                "title": "%AWS.command.iot.viewPolicyVersion%",
                "category": "%AWS.title%",
                "cloud9": {
                    "cn": {
                        "category": "%AWS.title.cn%"
                    }
                }
            },
            {
                "command": "aws.iot.setDefaultPolicy",
                "title": "%AWS.command.iot.setDefaultPolicy%",
                "category": "%AWS.title%",
                "cloud9": {
                    "cn": {
                        "category": "%AWS.title.cn%"
                    }
                }
            },
            {
                "command": "aws.iot.copyEndpoint",
                "title": "%AWS.command.iot.copyEndpoint%",
                "category": "%AWS.title%",
                "cloud9": {
                    "cn": {
                        "category": "%AWS.title.cn%"
                    }
                }
            },
            {
                "command": "aws.redshift.editConnection",
                "title": "Edit connection",
                "category": "%AWS.title%"
            },
            {
                "command": "aws.redshift.deleteConnection",
                "title": "Delete connection",
                "category": "%AWS.title%"
            },
            {
                "command": "aws.s3.presignedURL",
                "title": "%AWS.command.s3.presignedURL%",
                "category": "%AWS.title%"
            },
            {
                "command": "aws.s3.copyPath",
                "title": "%AWS.command.s3.copyPath%",
                "category": "%AWS.title%",
                "cloud9": {
                    "cn": {
                        "category": "%AWS.title.cn%"
                    }
                }
            },
            {
                "command": "aws.s3.downloadFileAs",
                "title": "%AWS.command.s3.downloadFileAs%",
                "category": "%AWS.title%",
                "icon": "$(cloud-download)",
                "cloud9": {
                    "cn": {
                        "category": "%AWS.title.cn%"
                    }
                }
            },
            {
                "command": "aws.s3.openFile",
                "title": "%AWS.command.s3.openFile%",
                "category": "%AWS.title%",
                "icon": "$(open-preview)"
            },
            {
                "command": "aws.s3.editFile",
                "title": "%AWS.command.s3.editFile%",
                "category": "%AWS.title%",
                "icon": "$(edit)"
            },
            {
                "command": "aws.s3.uploadFile",
                "title": "%AWS.command.s3.uploadFile%",
                "category": "%AWS.title%",
                "icon": "$(cloud-upload)",
                "cloud9": {
                    "cn": {
                        "category": "%AWS.title.cn%"
                    }
                }
            },
            {
                "command": "aws.s3.uploadFileToParent",
                "title": "%AWS.command.s3.uploadFileToParent%",
                "category": "%AWS.title%",
                "cloud9": {
                    "cn": {
                        "category": "%AWS.title.cn%"
                    }
                }
            },
            {
                "command": "aws.s3.createFolder",
                "title": "%AWS.command.s3.createFolder%",
                "category": "%AWS.title%",
                "icon": "$(new-folder)",
                "cloud9": {
                    "cn": {
                        "category": "%AWS.title.cn%"
                    }
                }
            },
            {
                "command": "aws.s3.createBucket",
                "title": "%AWS.command.s3.createBucket%",
                "category": "%AWS.title%",
                "icon": "$(aws-s3-create-bucket)",
                "cloud9": {
                    "cn": {
                        "category": "%AWS.title.cn%"
                    }
                }
            },
            {
                "command": "aws.s3.deleteBucket",
                "title": "%AWS.generic.promptDelete%",
                "category": "%AWS.title%",
                "cloud9": {
                    "cn": {
                        "category": "%AWS.title.cn%"
                    }
                }
            },
            {
                "command": "aws.s3.deleteFile",
                "title": "%AWS.generic.promptDelete%",
                "category": "%AWS.title%",
                "cloud9": {
                    "cn": {
                        "category": "%AWS.title.cn%"
                    }
                }
            },
            {
                "command": "aws.invokeLambda",
                "title": "%AWS.command.invokeLambda%",
                "category": "%AWS.title%",
                "cloud9": {
                    "cn": {
                        "title": "%AWS.command.invokeLambda.cn%",
                        "category": "%AWS.title.cn%"
                    }
                }
            },
            {
                "command": "aws.downloadLambda",
                "title": "%AWS.command.downloadLambda%",
                "category": "%AWS.title%",
                "enablement": "viewItem == awsRegionFunctionNodeDownloadable",
                "cloud9": {
                    "cn": {
                        "category": "%AWS.title.cn%"
                    }
                }
            },
            {
                "command": "aws.uploadLambda",
                "title": "%AWS.command.uploadLambda%",
                "category": "%AWS.title%",
                "cloud9": {
                    "cn": {
                        "category": "%AWS.title.cn%"
                    }
                }
            },
            {
                "command": "aws.deleteLambda",
                "title": "%AWS.generic.promptDelete%",
                "category": "%AWS.title%",
                "cloud9": {
                    "cn": {
                        "category": "%AWS.title.cn%"
                    }
                }
            },
            {
                "command": "aws.copyLambdaUrl",
                "title": "%AWS.generic.copyUrl%",
                "category": "%AWS.title%",
                "cloud9": {
                    "cn": {
                        "category": "%AWS.title.cn%"
                    }
                }
            },
            {
                "command": "aws.deploySamApplication",
                "title": "%AWS.command.deploySamApplication%",
                "category": "%AWS.title%",
                "cloud9": {
                    "cn": {
                        "category": "%AWS.title.cn%"
                    }
                }
            },
            {
                "command": "aws.submitFeedback",
                "title": "%AWS.command.submitFeedback%",
                "category": "%AWS.title%",
                "icon": "$(comment)",
                "cloud9": {
                    "cn": {
                        "category": "%AWS.title.cn%"
                    }
                }
            },
            {
                "command": "aws.refreshAwsExplorer",
                "title": "%AWS.command.refreshAwsExplorer%",
                "category": "%AWS.title%",
                "icon": {
                    "dark": "resources/icons/vscode/dark/refresh.svg",
                    "light": "resources/icons/vscode/light/refresh.svg"
                }
            },
            {
                "command": "aws.samcli.detect",
                "title": "%AWS.command.samcli.detect%",
                "category": "%AWS.title%",
                "cloud9": {
                    "cn": {
                        "category": "%AWS.title.cn%"
                    }
                }
            },
            {
                "command": "aws.deleteCloudFormation",
                "title": "%AWS.command.deleteCloudFormation%",
                "category": "%AWS.title%",
                "cloud9": {
                    "cn": {
                        "category": "%AWS.title.cn%"
                    }
                }
            },
            {
                "command": "aws.downloadStateMachineDefinition",
                "title": "%AWS.command.downloadStateMachineDefinition%",
                "category": "%AWS.title%",
                "cloud9": {
                    "cn": {
                        "category": "%AWS.title.cn%"
                    }
                }
            },
            {
                "command": "aws.executeStateMachine",
                "title": "%AWS.command.executeStateMachine%",
                "category": "%AWS.title%",
                "cloud9": {
                    "cn": {
                        "category": "%AWS.title.cn%"
                    }
                }
            },
            {
                "command": "aws.renderStateMachineGraph",
                "title": "%AWS.command.renderStateMachineGraph%",
                "category": "%AWS.title%",
                "cloud9": {
                    "cn": {
                        "category": "%AWS.title.cn%"
                    }
                }
            },
            {
                "command": "aws.copyArn",
                "title": "%AWS.command.copyArn%",
                "category": "%AWS.title%",
                "cloud9": {
                    "cn": {
                        "category": "%AWS.title.cn%"
                    }
                }
            },
            {
                "command": "aws.copyName",
                "title": "%AWS.command.copyName%",
                "category": "%AWS.title%",
                "cloud9": {
                    "cn": {
                        "category": "%AWS.title.cn%"
                    }
                }
            },
            {
                "command": "aws.listCommands",
                "title": "%AWS.command.listCommands%",
                "category": "%AWS.title%",
                "cloud9": {
                    "cn": {
                        "title": "%AWS.command.listCommands.cn%",
                        "category": "%AWS.title.cn%"
                    }
                }
            },
            {
                "command": "aws.viewSchemaItem",
                "title": "%AWS.command.viewSchemaItem%",
                "category": "%AWS.title%",
                "cloud9": {
                    "cn": {
                        "category": "%AWS.title.cn%"
                    }
                }
            },
            {
                "command": "aws.searchSchema",
                "title": "%AWS.command.searchSchema%",
                "category": "%AWS.title%",
                "cloud9": {
                    "cn": {
                        "category": "%AWS.title.cn%"
                    }
                }
            },
            {
                "command": "aws.searchSchemaPerRegistry",
                "title": "%AWS.command.searchSchemaPerRegistry%",
                "category": "%AWS.title%",
                "cloud9": {
                    "cn": {
                        "category": "%AWS.title.cn%"
                    }
                }
            },
            {
                "command": "aws.downloadSchemaItemCode",
                "title": "%AWS.command.downloadSchemaItemCode%",
                "category": "%AWS.title%",
                "cloud9": {
                    "cn": {
                        "category": "%AWS.title.cn%"
                    }
                }
            },
            {
                "command": "aws.viewLogs",
                "title": "%AWS.command.viewLogs%",
                "category": "%AWS.title%"
            },
            {
                "command": "aws.help",
                "title": "%AWS.command.help%",
                "category": "%AWS.title%",
                "cloud9": {
                    "cn": {
                        "category": "%AWS.title.cn%"
                    }
                }
            },
            {
                "command": "aws.github",
                "title": "%AWS.command.github%",
                "category": "%AWS.title%",
                "cloud9": {
                    "cn": {
                        "category": "%AWS.title.cn%"
                    }
                }
            },
            {
                "command": "aws.quickStart",
                "title": "%AWS.command.quickStart%",
                "category": "%AWS.title%",
                "cloud9": {
                    "cn": {
                        "category": "%AWS.title.cn%"
                    }
                }
            },
            {
                "command": "aws.cdk.refresh",
                "title": "%AWS.command.refreshCdkExplorer%",
                "category": "%AWS.title%",
                "icon": {
                    "dark": "resources/icons/vscode/dark/refresh.svg",
                    "light": "resources/icons/vscode/light/refresh.svg"
                },
                "cloud9": {
                    "cn": {
                        "category": "%AWS.title.cn%"
                    }
                }
            },
            {
                "command": "aws.cdk.viewDocs",
                "title": "%AWS.generic.viewDocs%",
                "category": "%AWS.title%"
            },
            {
                "command": "aws.stepfunctions.createStateMachineFromTemplate",
                "title": "%AWS.command.stepFunctions.createStateMachineFromTemplate%",
                "category": "%AWS.title%",
                "cloud9": {
                    "cn": {
                        "category": "%AWS.title.cn%"
                    }
                }
            },
            {
                "command": "aws.stepfunctions.publishStateMachine",
                "title": "%AWS.command.stepFunctions.publishStateMachine%",
                "category": "%AWS.title%",
                "cloud9": {
                    "cn": {
                        "category": "%AWS.title.cn%"
                    }
                }
            },
            {
                "command": "aws.previewStateMachine",
                "title": "%AWS.command.stepFunctions.previewStateMachine%",
                "category": "%AWS.title%",
                "icon": "$(aws-stepfunctions-preview)",
                "cloud9": {
                    "cn": {
                        "category": "%AWS.title.cn%"
                    }
                }
            },
            {
                "command": "aws.cdk.renderStateMachineGraph",
                "title": "%AWS.command.cdk.previewStateMachine%",
                "category": "AWS",
                "icon": "$(aws-stepfunctions-preview)"
            },
            {
                "command": "aws.aboutToolkit",
                "title": "%AWS.command.aboutToolkit%",
                "category": "%AWS.title%"
            },
            {
                "command": "aws.cwl.viewLogStream",
                "title": "%AWS.command.viewLogStream%",
                "category": "%AWS.title%",
                "cloud9": {
                    "cn": {
                        "category": "%AWS.title.cn%"
                    }
                }
            },
            {
                "command": "aws.ssmDocument.createLocalDocument",
                "title": "%AWS.command.ssmDocument.createLocalDocument%",
                "category": "%AWS.title%",
                "cloud9": {
                    "cn": {
                        "category": "%AWS.title.cn%"
                    }
                }
            },
            {
                "command": "aws.ssmDocument.openLocalDocument",
                "title": "%AWS.command.ssmDocument.openLocalDocument%",
                "category": "%AWS.title%",
                "icon": "$(cloud-download)",
                "cloud9": {
                    "cn": {
                        "category": "%AWS.title.cn%"
                    }
                }
            },
            {
                "command": "aws.ssmDocument.openLocalDocumentJson",
                "title": "%AWS.command.ssmDocument.openLocalDocumentJson%",
                "category": "%AWS.title%",
                "cloud9": {
                    "cn": {
                        "category": "%AWS.title.cn%"
                    }
                }
            },
            {
                "command": "aws.ssmDocument.openLocalDocumentYaml",
                "title": "%AWS.command.ssmDocument.openLocalDocumentYaml%",
                "category": "%AWS.title%",
                "cloud9": {
                    "cn": {
                        "category": "%AWS.title.cn%"
                    }
                }
            },
            {
                "command": "aws.ssmDocument.deleteDocument",
                "title": "%AWS.command.ssmDocument.deleteDocument%",
                "category": "%AWS.title%",
                "cloud9": {
                    "cn": {
                        "category": "%AWS.title.cn%"
                    }
                }
            },
            {
                "command": "aws.ssmDocument.publishDocument",
                "title": "%AWS.command.ssmDocument.publishDocument%",
                "category": "%AWS.title%",
                "icon": "$(cloud-upload)",
                "cloud9": {
                    "cn": {
                        "category": "%AWS.title.cn%"
                    }
                }
            },
            {
                "command": "aws.ssmDocument.updateDocumentVersion",
                "title": "%AWS.command.ssmDocument.updateDocumentVersion%",
                "category": "%AWS.title%",
                "cloud9": {
                    "cn": {
                        "category": "%AWS.title.cn%"
                    }
                }
            },
            {
                "command": "aws.copyLogResource",
                "title": "%AWS.command.copyLogResource%",
                "category": "%AWS.title%",
                "icon": "$(files)",
                "cloud9": {
                    "cn": {
                        "category": "%AWS.title.cn%"
                    }
                }
            },
            {
                "command": "aws.cwl.searchLogGroup",
                "title": "%AWS.command.cloudWatchLogs.searchLogGroup%",
                "category": "%AWS.title%",
                "icon": "$(search-view-icon)",
                "cloud9": {
                    "cn": {
                        "category": "%AWS.title.cn%"
                    }
                }
            },
            {
                "command": "aws.saveCurrentLogDataContent",
                "title": "%AWS.command.saveCurrentLogDataContent%",
                "category": "%AWS.title%",
                "icon": "$(save)",
                "cloud9": {
                    "cn": {
                        "category": "%AWS.title.cn%"
                    }
                }
            },
            {
                "command": "aws.cwl.changeFilterPattern",
                "title": "%AWS.command.cwl.changeFilterPattern%",
                "category": "%AWS.title%",
                "icon": "$(search-view-icon)",
                "cloud9": {
                    "cn": {
                        "category": "%AWS.title.cn%"
                    }
                }
            },
            {
                "command": "aws.cwl.changeTimeFilter",
                "title": "%AWS.command.cwl.changeTimeFilter%",
                "category": "%AWS.title%",
                "icon": "$(calendar)",
                "cloud9": {
                    "cn": {
                        "category": "%AWS.title.cn%"
                    }
                }
            },
            {
                "command": "aws.addSamDebugConfig",
                "title": "%AWS.command.addSamDebugConfig%",
                "category": "%AWS.title%",
                "cloud9": {
                    "cn": {
                        "category": "%AWS.title.cn%"
                    }
                }
            },
            {
                "command": "aws.toggleSamCodeLenses",
                "title": "%AWS.command.toggleSamCodeLenses%",
                "category": "%AWS.title%",
                "cloud9": {
                    "cn": {
                        "category": "%AWS.title.cn%"
                    }
                }
            },
            {
                "command": "aws.ecs.runCommandInContainer",
                "title": "%AWS.ecs.runCommandInContainer%",
                "category": "%AWS.title%",
                "enablement": "viewItem == awsEcsContainerNodeExecEnabled",
                "cloud9": {
                    "cn": {
                        "category": "%AWS.title.cn%"
                    }
                }
            },
            {
                "command": "aws.ecs.openTaskInTerminal",
                "title": "%AWS.ecs.openTaskInTerminal%",
                "category": "%AWS.title%",
                "enablement": "viewItem == awsEcsContainerNodeExecEnabled",
                "cloud9": {
                    "cn": {
                        "category": "%AWS.title.cn%"
                    }
                }
            },
            {
                "command": "aws.ecs.enableEcsExec",
                "title": "%AWS.ecs.enableEcsExec%",
                "category": "%AWS.title%",
                "cloud9": {
                    "cn": {
                        "category": "%AWS.title.cn%"
                    }
                }
            },
            {
                "command": "aws.ecs.viewDocumentation",
                "title": "%AWS.generic.viewDocs%",
                "category": "%AWS.title%",
                "cloud9": {
                    "cn": {
                        "category": "%AWS.title.cn%"
                    }
                }
            },
            {
                "command": "aws.resources.copyIdentifier",
                "title": "%AWS.command.resources.copyIdentifier%",
                "category": "%AWS.title%",
                "cloud9": {
                    "cn": {
                        "category": "%AWS.title.cn%"
                    }
                }
            },
            {
                "command": "aws.resources.openResourcePreview",
                "title": "%AWS.generic.preview%",
                "category": "%AWS.title%",
                "icon": "$(open-preview)",
                "cloud9": {
                    "cn": {
                        "category": "%AWS.title.cn%"
                    }
                }
            },
            {
                "command": "aws.resources.createResource",
                "title": "%AWS.generic.create%",
                "category": "%AWS.title%",
                "icon": "$(add)",
                "cloud9": {
                    "cn": {
                        "category": "%AWS.title.cn%"
                    }
                }
            },
            {
                "command": "aws.resources.deleteResource",
                "title": "%AWS.generic.promptDelete%",
                "category": "%AWS.title%",
                "cloud9": {
                    "cn": {
                        "category": "%AWS.title.cn%"
                    }
                }
            },
            {
                "command": "aws.resources.updateResource",
                "title": "%AWS.generic.promptUpdate%",
                "category": "%AWS.title%",
                "icon": "$(pencil)",
                "cloud9": {
                    "cn": {
                        "category": "%AWS.title.cn%"
                    }
                }
            },
            {
                "command": "aws.resources.updateResourceInline",
                "title": "%AWS.generic.promptUpdate%",
                "category": "%AWS.title%",
                "icon": "$(pencil)",
                "cloud9": {
                    "cn": {
                        "category": "%AWS.title.cn%"
                    }
                }
            },
            {
                "command": "aws.resources.saveResource",
                "title": "%AWS.generic.save%",
                "category": "%AWS.title%",
                "icon": "$(save)",
                "cloud9": {
                    "cn": {
                        "category": "%AWS.title.cn%"
                    }
                }
            },
            {
                "command": "aws.resources.closeResource",
                "title": "%AWS.generic.close%",
                "category": "%AWS.title%",
                "icon": "$(close)",
                "cloud9": {
                    "cn": {
                        "category": "%AWS.title.cn%"
                    }
                }
            },
            {
                "command": "aws.resources.viewDocs",
                "title": "%AWS.generic.viewDocs%",
                "category": "%AWS.title%",
                "icon": "$(book)",
                "cloud9": {
                    "cn": {
                        "category": "%AWS.title.cn%"
                    }
                }
            },
            {
                "command": "aws.resources.configure",
                "title": "%AWS.command.resources.configure%",
                "category": "%AWS.title%",
                "icon": "$(gear)",
                "cloud9": {
                    "cn": {
                        "category": "%AWS.title.cn%"
                    }
                }
            },
            {
                "command": "aws.apprunner.createService",
                "title": "%AWS.command.apprunner.createService%",
                "category": "%AWS.title%",
                "cloud9": {
                    "cn": {
                        "category": "%AWS.title.cn%"
                    }
                }
            },
            {
                "command": "aws.ecs.disableEcsExec",
                "title": "%AWS.ecs.disableEcsExec%",
                "category": "%AWS.title%",
                "cloud9": {
                    "cn": {
                        "category": "%AWS.title.cn%"
                    }
                }
            },
            {
                "command": "aws.apprunner.createServiceFromEcr",
                "title": "%AWS.command.apprunner.createServiceFromEcr%",
                "category": "%AWS.title%",
                "cloud9": {
                    "cn": {
                        "category": "%AWS.title.cn%"
                    }
                }
            },
            {
                "command": "aws.apprunner.pauseService",
                "title": "%AWS.command.apprunner.pauseService%",
                "category": "%AWS.title%",
                "cloud9": {
                    "cn": {
                        "category": "%AWS.title.cn%"
                    }
                }
            },
            {
                "command": "aws.apprunner.resumeService",
                "title": "%AWS.command.apprunner.resumeService%",
                "category": "AWS",
                "cloud9": {
                    "cn": {
                        "category": "%AWS.title.cn%"
                    }
                }
            },
            {
                "command": "aws.apprunner.copyServiceUrl",
                "title": "%AWS.command.apprunner.copyServiceUrl%",
                "category": "%AWS.title%",
                "cloud9": {
                    "cn": {
                        "category": "%AWS.title.cn%"
                    }
                }
            },
            {
                "command": "aws.apprunner.open",
                "title": "%AWS.command.apprunner.open%",
                "category": "%AWS.title%",
                "cloud9": {
                    "cn": {
                        "category": "%AWS.title.cn%"
                    }
                }
            },
            {
                "command": "aws.apprunner.deleteService",
                "title": "%AWS.generic.promptDelete%",
                "category": "%AWS.title%",
                "cloud9": {
                    "cn": {
                        "category": "%AWS.title.cn%"
                    }
                }
            },
            {
                "command": "aws.apprunner.startDeployment",
                "title": "%AWS.command.apprunner.startDeployment%",
                "category": "%AWS.title%",
                "cloud9": {
                    "cn": {
                        "category": "%AWS.title.cn%"
                    }
                }
            },
            {
                "command": "aws.cloudFormation.newTemplate",
                "title": "%AWS.command.cloudFormation.newTemplate%",
                "category": "%AWS.title%",
                "cloud9": {
                    "cn": {
                        "category": "%AWS.title.cn%"
                    }
                }
            },
            {
                "command": "aws.sam.newTemplate",
                "title": "%AWS.command.sam.newTemplate%",
                "category": "%AWS.title%",
                "cloud9": {
                    "cn": {
                        "category": "%AWS.title.cn%"
                    }
                }
            },
            {
                "command": "aws.samcli.sync",
                "title": "%AWS.command.samcli.sync%",
                "category": "%AWS.title%"
            },
            {
                "command": "aws.codeWhisperer",
                "title": "%AWS.command.codewhisperer.title%",
                "category": "%AWS.title%"
            },
            {
                "command": "aws.codeWhisperer.configure",
                "title": "%AWS.command.codewhisperer.configure%",
                "category": "%AWS.title%",
                "icon": "$(gear)",
                "cloud9": {
                    "cn": {
                        "category": "%AWS.title.cn%"
                    }
                }
            },
            {
                "command": "aws.codeWhisperer.introduction",
                "title": "%AWS.command.codewhisperer.introduction%",
                "category": "%AWS.title%",
                "icon": "$(question)",
                "cloud9": {
                    "cn": {
                        "category": "%AWS.title.cn%"
                    }
                }
            },
            {
                "command": "aws.codeWhisperer.removeConnection",
                "title": "%AWS.command.codewhisperer.removeConnection%",
                "category": "%AWS.title%",
                "icon": "$(debug-disconnect)"
            },
            {
                "command": "aws.dev.openMenu",
                "title": "Open Developer Menu",
                "category": "AWS (Developer)",
                "enablement": "aws.isDevMode"
            }
        ],
        "jsonValidation": [
            {
                "fileMatch": ".aws/templates.json",
                "url": "./dist/src/templates/templates.json"
            },
            {
                "fileMatch": "*ecs-task-def.json",
                "url": "https://ecs-intellisense.s3-us-west-2.amazonaws.com/task-definition/schema.json"
            }
        ],
        "languages": [
            {
                "id": "asl",
                "extensions": [
                    ".asl.json",
                    ".asl"
                ],
                "aliases": [
                    "Amazon States Language"
                ]
            },
            {
                "id": "asl-yaml",
                "aliases": [
                    "Amazon States Language (YAML)"
                ],
                "extensions": [
                    ".asl.yaml",
                    ".asl.yml"
                ]
            },
            {
                "id": "ssm-json",
                "extensions": [
                    ".ssm.json"
                ],
                "aliases": [
                    "AWS Systems Manager Document (JSON)"
                ]
            },
            {
                "id": "ssm-yaml",
                "extensions": [
                    ".ssm.yaml",
                    ".ssm.yml"
                ],
                "aliases": [
                    "AWS Systems Manager Document (YAML)"
                ]
            }
        ],
        "keybindings": [
            {
                "command": "aws.previewStateMachine",
                "key": "ctrl+shift+v",
                "mac": "cmd+shift+v",
                "when": "editorTextFocus && editorLangId == asl || editorTextFocus && editorLangId == asl-yaml"
            },
            {
                "command": "aws.codeWhisperer",
                "key": "alt+c",
                "mac": "alt+c",
                "when": "editorTextFocus && CODEWHISPERER_ENABLED"
            },
            {
                "command": "aws.codeWhisperer.rejectCodeSuggestion",
                "key": "escape",
                "mac": "escape",
                "when": "inlineSuggestionVisible && !editorReadonly && CODEWHISPERER_ENABLED"
            },
            {
                "key": "right",
                "command": "editor.action.inlineSuggest.showNext",
                "when": "inlineSuggestionVisible && !editorReadonly && CODEWHISPERER_ENABLED"
            },
            {
                "key": "left",
                "command": "editor.action.inlineSuggest.showPrevious",
                "when": "inlineSuggestionVisible && !editorReadonly && CODEWHISPERER_ENABLED"
            }
        ],
        "grammars": [
            {
                "language": "asl",
                "scopeName": "source.asl",
                "path": "./syntaxes/ASL.tmLanguage"
            },
            {
                "language": "asl-yaml",
                "scopeName": "source.asl.yaml",
                "path": "./syntaxes/asl-yaml.tmLanguage.json"
            },
            {
                "language": "ssm-json",
                "scopeName": "source.ssmjson",
                "path": "./syntaxes/SSMJSON.tmLanguage"
            },
            {
                "language": "ssm-yaml",
                "scopeName": "source.ssmyaml",
                "path": "./syntaxes/SSMYAML.tmLanguage"
            }
        ],
        "resourceLabelFormatters": [
            {
                "scheme": "aws-cwl",
                "formatting": {
                    "label": "${path}",
                    "separator": "/"
                }
            },
            {
                "scheme": "s3*",
                "formatting": {
                    "label": "[S3] ${path}",
                    "separator": "/"
                }
            }
        ],
        "walkthroughs": [],
        "icons": {
            "aws-apprunner-service": {
                "description": "AWS Contributed Icon",
                "default": {
                    "fontPath": "./resources/fonts/aws-toolkit-icons.woff",
                    "fontCharacter": "\\f1aa"
                }
            },
            "aws-cdk-logo": {
                "description": "AWS Contributed Icon",
                "default": {
                    "fontPath": "./resources/fonts/aws-toolkit-icons.woff",
                    "fontCharacter": "\\f1ab"
                }
            },
            "aws-cloudformation-stack": {
                "description": "AWS Contributed Icon",
                "default": {
                    "fontPath": "./resources/fonts/aws-toolkit-icons.woff",
                    "fontCharacter": "\\f1ac"
                }
            },
            "aws-cloudwatch-log-group": {
                "description": "AWS Contributed Icon",
                "default": {
                    "fontPath": "./resources/fonts/aws-toolkit-icons.woff",
                    "fontCharacter": "\\f1ad"
                }
            },
            "aws-codecatalyst-logo": {
                "description": "AWS Contributed Icon",
                "default": {
                    "fontPath": "./resources/fonts/aws-toolkit-icons.woff",
                    "fontCharacter": "\\f1ae"
                }
            },
            "aws-codewhisperer-learn": {
                "description": "AWS Contributed Icon",
                "default": {
                    "fontPath": "./resources/fonts/aws-toolkit-icons.woff",
                    "fontCharacter": "\\f1af"
                }
            },
            "aws-ecr-registry": {
                "description": "AWS Contributed Icon",
                "default": {
                    "fontPath": "./resources/fonts/aws-toolkit-icons.woff",
                    "fontCharacter": "\\f1b0"
                }
            },
            "aws-ecs-cluster": {
                "description": "AWS Contributed Icon",
                "default": {
                    "fontPath": "./resources/fonts/aws-toolkit-icons.woff",
                    "fontCharacter": "\\f1b1"
                }
            },
            "aws-ecs-container": {
                "description": "AWS Contributed Icon",
                "default": {
                    "fontPath": "./resources/fonts/aws-toolkit-icons.woff",
                    "fontCharacter": "\\f1b2"
                }
            },
            "aws-ecs-service": {
                "description": "AWS Contributed Icon",
                "default": {
                    "fontPath": "./resources/fonts/aws-toolkit-icons.woff",
                    "fontCharacter": "\\f1b3"
                }
            },
            "aws-generic-attach-file": {
                "description": "AWS Contributed Icon",
                "default": {
                    "fontPath": "./resources/fonts/aws-toolkit-icons.woff",
                    "fontCharacter": "\\f1b4"
                }
            },
            "aws-iot-certificate": {
                "description": "AWS Contributed Icon",
                "default": {
                    "fontPath": "./resources/fonts/aws-toolkit-icons.woff",
                    "fontCharacter": "\\f1b5"
                }
            },
            "aws-iot-policy": {
                "description": "AWS Contributed Icon",
                "default": {
                    "fontPath": "./resources/fonts/aws-toolkit-icons.woff",
                    "fontCharacter": "\\f1b6"
                }
            },
            "aws-iot-thing": {
                "description": "AWS Contributed Icon",
                "default": {
                    "fontPath": "./resources/fonts/aws-toolkit-icons.woff",
                    "fontCharacter": "\\f1b7"
                }
            },
            "aws-lambda-function": {
                "description": "AWS Contributed Icon",
                "default": {
                    "fontPath": "./resources/fonts/aws-toolkit-icons.woff",
                    "fontCharacter": "\\f1b8"
                }
            },
<<<<<<< HEAD
            "aws-mynah-MynahIconBlack": {
=======
            "aws-redshift-cluster": {
>>>>>>> 41b346e5
                "description": "AWS Contributed Icon",
                "default": {
                    "fontPath": "./resources/fonts/aws-toolkit-icons.woff",
                    "fontCharacter": "\\f1b9"
                }
            },
<<<<<<< HEAD
            "aws-mynah-MynahIconWhite": {
=======
            "aws-redshift-cluster-connected": {
>>>>>>> 41b346e5
                "description": "AWS Contributed Icon",
                "default": {
                    "fontPath": "./resources/fonts/aws-toolkit-icons.woff",
                    "fontCharacter": "\\f1ba"
                }
            },
<<<<<<< HEAD
            "aws-mynah-logo": {
=======
            "aws-redshift-database": {
>>>>>>> 41b346e5
                "description": "AWS Contributed Icon",
                "default": {
                    "fontPath": "./resources/fonts/aws-toolkit-icons.woff",
                    "fontCharacter": "\\f1bb"
                }
            },
<<<<<<< HEAD
            "aws-s3-bucket": {
=======
            "aws-redshift-redshift-cluster-connected": {
>>>>>>> 41b346e5
                "description": "AWS Contributed Icon",
                "default": {
                    "fontPath": "./resources/fonts/aws-toolkit-icons.woff",
                    "fontCharacter": "\\f1bc"
                }
            },
<<<<<<< HEAD
            "aws-s3-create-bucket": {
=======
            "aws-redshift-schema": {
>>>>>>> 41b346e5
                "description": "AWS Contributed Icon",
                "default": {
                    "fontPath": "./resources/fonts/aws-toolkit-icons.woff",
                    "fontCharacter": "\\f1bd"
                }
            },
<<<<<<< HEAD
            "aws-schemas-registry": {
=======
            "aws-redshift-table": {
>>>>>>> 41b346e5
                "description": "AWS Contributed Icon",
                "default": {
                    "fontPath": "./resources/fonts/aws-toolkit-icons.woff",
                    "fontCharacter": "\\f1be"
                }
            },
<<<<<<< HEAD
            "aws-schemas-schema": {
=======
            "aws-s3-bucket": {
>>>>>>> 41b346e5
                "description": "AWS Contributed Icon",
                "default": {
                    "fontPath": "./resources/fonts/aws-toolkit-icons.woff",
                    "fontCharacter": "\\f1bf"
                }
            },
<<<<<<< HEAD
            "aws-stepfunctions-preview": {
=======
            "aws-s3-create-bucket": {
>>>>>>> 41b346e5
                "description": "AWS Contributed Icon",
                "default": {
                    "fontPath": "./resources/fonts/aws-toolkit-icons.woff",
                    "fontCharacter": "\\f1c0"
                }
<<<<<<< HEAD
=======
            },
            "aws-schemas-registry": {
                "description": "AWS Contributed Icon",
                "default": {
                    "fontPath": "./resources/fonts/aws-toolkit-icons.woff",
                    "fontCharacter": "\\f1c1"
                }
            },
            "aws-schemas-schema": {
                "description": "AWS Contributed Icon",
                "default": {
                    "fontPath": "./resources/fonts/aws-toolkit-icons.woff",
                    "fontCharacter": "\\f1c2"
                }
            },
            "aws-stepfunctions-preview": {
                "description": "AWS Contributed Icon",
                "default": {
                    "fontPath": "./resources/fonts/aws-toolkit-icons.woff",
                    "fontCharacter": "\\f1c3"
                }
            }
        },
        "notebooks": [
            {
                "type": "aws-redshift-sql-notebook",
                "displayName": "Redshift SQL notebook",
                "selector": [
                    {
                        "filenamePattern": "*.redshiftnb"
                    }
                ]
>>>>>>> 41b346e5
            }
        ]
    },
    "scripts": {
        "prepare": "ts-node ./scripts/build/prepare.ts",
        "vscode:prepublish": "npm run clean && npm run buildScripts && webpack --mode production && npm run copyFiles",
        "clean": "ts-node ./scripts/clean.ts dist",
        "reset": "npm run clean -- node_modules && npm install",
        "copyFiles": "ts-node ./scripts/build/copyFiles.ts",
        "buildScripts": "npm run generateClients && npm run generatePackage && npm run generateNonCodeFiles && npm run copyFiles",
        "buildBrowser": "npm run clean && npm run buildScripts && webpack --config webpack.browser.config.js --mode production && npm run copyFiles",
        "compile": "npm run clean && npm run buildScripts && webpack --mode development && npm run copyFiles",
        "watch": "npm run clean && npm run buildScripts && tsc -watch -p ./",
        "postinstall": "npm run generateTelemetry && npm run generateConfigurationAttributes",
        "testCompile": "npm run buildScripts && tsc -p ./ && npm run instrument",
        "test": "npm run testCompile && ts-node ./scripts/test/test.ts && npm run report",
        "testE2E": "npm run testCompile && ts-node ./scripts/test/testE2E.ts && npm run report",
        "testInteg": "npm run testCompile && ts-node ./scripts/test/testInteg.ts && npm run report",
        "lint": "ts-node ./scripts/lint/testLint.ts",
        "lintfix": "eslint -c .eslintrc.js --fix --ext .ts .",
        "package": "ts-node ./scripts/build/package.ts",
        "install-plugin": "vsce package -o aws-toolkit-vscode-test.vsix && code --install-extension aws-toolkit-vscode-test.vsix",
        "generateClients": "ts-node ./scripts/build/generateServiceClient.ts ",
        "generatePackage": "ts-node ./scripts/build/generateIcons.ts",
        "generateTelemetry": "node node_modules/@aws-toolkits/telemetry/lib/generateTelemetry.js --extraInput=src/shared/telemetry/vscodeTelemetry.json --output=src/shared/telemetry/telemetry.gen.ts",
        "generateNonCodeFiles": "ts-node ./scripts/build/generateNonCodeFiles.ts",
        "generateConfigurationAttributes": "ts-node ./scripts/build/generateConfigurationAttributes.ts",
        "newChange": "ts-node ./scripts/newChange.ts",
        "createRelease": "ts-node ./scripts/build/createRelease.ts",
        "serve": "webpack serve --config-name vue-hmr --mode development",
        "instrument": "nyc instrument --in-place ./dist/src",
        "report": "nyc report --reporter=html --reporter=json"
    },
    "devDependencies": {
        "@aws-sdk/types": "^3.13.1",
        "@aws-toolkits/telemetry": "^1.0.144",
        "@aws/fully-qualified-names": "^2.1.1",
        "@cspotcode/source-map-support": "^0.8.1",
        "@sinonjs/fake-timers": "^10.0.2",
        "@types/adm-zip": "^0.4.34",
        "@types/async-lock": "^1.4.0",
        "@types/bytes": "^3.1.0",
        "@types/circular-dependency-plugin": "^5.0.5",
        "@types/cross-spawn": "^6.0.0",
        "@types/diff": "^5.0.3",
        "@types/fs-extra": "^9.0.11",
        "@types/glob": "^7.1.1",
        "@types/js-yaml": "^4.0.5",
        "@types/lodash": "^4.14.180",
        "@types/marked": "^5.0.0",
        "@types/mime-types": "^2.1.1",
        "@types/mocha": "^10.0.0",
        "@types/node": "^14.18.5",
        "@types/node-fetch": "^2.6.6",
        "@types/prismjs": "^1.26.0",
        "@types/readline-sync": "^1.4.3",
        "@types/sanitize-html": "2.3.1",
        "@types/semver": "^7.5.0",
        "@types/sinon": "^10.0.5",
        "@types/sinonjs__fake-timers": "^8.1.2",
        "@types/tcp-port-used": "^1.0.1",
        "@types/uuid": "^9.0.1",
        "@types/vscode": "^1.65.0",
        "@types/vscode-webview": "^1.57.1",
        "@types/webpack-env": "^1.18.1",
        "@types/xml2js": "^0.4.11",
        "@typescript-eslint/eslint-plugin": "^5.59.0",
        "@typescript-eslint/parser": "^5.59.1",
        "@vscode/codicons": "^0.0.33",
        "@vscode/test-electron": "^2.3.4",
        "@vscode/vsce": "^2.19.0",
        "@vue/compiler-sfc": "^3.3.2",
        "circular-dependency-plugin": "^5.2.2",
        "css-loader": "^6.7.3",
        "esbuild-loader": "2.20.0",
        "eslint": "^8.26.0",
        "eslint-config-prettier": "8.8",
        "eslint-plugin-header": "^3.1.1",
        "eslint-plugin-no-null": "^1.0.2",
        "glob": "^7.1.7",
        "husky": "^7.0.2",
        "json-schema-to-typescript": "^13.0.2",
        "marked": "^5.0.4",
        "mocha": "^10.1.0",
        "mocha-junit-reporter": "^2.2.1",
        "mocha-multi-reporters": "^1.5.1",
        "nyc": "^15.1.0",
        "prettier": "^2.8.8",
        "prettier-plugin-sh": "^0.12.8",
        "pretty-quick": "^3.1.3",
        "readline-sync": "^1.4.9",
        "sass": "^1.49.8",
        "sass-loader": "^12.6.0",
        "sinon": "^14.0.0",
        "style-loader": "^3.3.1",
        "ts-mockito": "^2.5.0",
        "ts-node": "^10.9.1",
        "umd-compat-loader": "^2.1.2",
        "vscode-nls-dev": "^4.0.4",
        "vue-loader": "^17.2.2",
        "vue-style-loader": "^4.1.3",
        "webfont": "^11.2.26",
        "webpack": "^5.83.0",
        "webpack-cli": "^4.9.1",
        "webpack-dev-server": "^4.15.1"
    },
    "dependencies": {
        "@aws-sdk/client-cognito-identity": "3.46.0",
        "@aws-sdk/client-lambda": "3.385.0",
        "@aws-sdk/client-sso": "^3.342.0",
        "@aws-sdk/client-sso-oidc": "^3.181.0",
        "@aws-sdk/credential-provider-ini": "3.46.0",
        "@aws-sdk/credential-provider-process": "3.37.0",
        "@aws-sdk/credential-provider-sso": "^3.345.0",
        "@aws-sdk/property-provider": "3.46.0",
        "@aws-sdk/shared-ini-file-loader": "^3.46.0",
        "@aws-sdk/smithy-client": "^3.46.0",
        "@aws-sdk/util-arn-parser": "^3.46.0",
        "@aws/mynah-ui-chat": "npm:@aws/mynah-ui@2.0.0-beta.10.0",
        "@iarna/toml": "^2.2.5",
        "@vscode/debugprotocol": "^1.57.0",
        "adm-zip": "^0.5.10",
        "amazon-states-language-service": "^1.11.0",
        "async-lock": "^1.4.0",
        "aws-sdk": "^2.1384.0",
        "aws-ssm-document-language-service": "^1.0.0",
        "bytes": "^3.1.2",
        "cross-spawn": "^7.0.3",
        "fast-json-patch": "^3.1.1",
        "fs-extra": "^10.0.1",
        "got": "^11.8.5",
        "i18n-ts": "^1.0.5",
        "immutable": "^4.3.0",
        "js-yaml": "^4.1.0",
        "jsonc-parser": "^3.2.0",
        "lodash": "^4.17.21",
        "mime-types": "^2.1.32",
        "moment": "^2.29.4",
        "node-fetch": "^2.7.0",
        "portfinder": "^1.0.32",
        "sanitize-html": "^2.3.3",
        "semver": "^7.5.4",
        "strip-ansi": "^5.2.0",
        "tcp-port-used": "^1.0.1",
        "typescript": "^5.0.4",
        "uuid": "^9.0.0",
        "vscode-languageclient": "^6.1.4",
        "vscode-languageserver": "^6.1.1",
        "vscode-languageserver-protocol": "^3.15.3",
        "vscode-languageserver-textdocument": "^1.0.8",
        "vscode-nls": "^5.2.0",
        "vue": "^3.3.4",
        "web-tree-sitter": "^0.20.7",
        "winston": "^3.7.1",
        "winston-transport": "^4.5.0",
        "xml2js": "^0.6.0",
        "yaml": "^1.9.2",
        "yaml-cfn": "^0.3.2"
    },
    "prettier": {
        "printWidth": 120,
        "trailingComma": "es5",
        "tabWidth": 4,
        "singleQuote": true,
        "semi": false,
        "bracketSpacing": true,
        "arrowParens": "avoid",
        "endOfLine": "lf"
    },
    "workspaces": [
        "src/browser"
    ]
}<|MERGE_RESOLUTION|>--- conflicted
+++ resolved
@@ -3650,115 +3650,102 @@
                     "fontCharacter": "\\f1b8"
                 }
             },
-<<<<<<< HEAD
             "aws-mynah-MynahIconBlack": {
-=======
-            "aws-redshift-cluster": {
->>>>>>> 41b346e5
                 "description": "AWS Contributed Icon",
                 "default": {
                     "fontPath": "./resources/fonts/aws-toolkit-icons.woff",
                     "fontCharacter": "\\f1b9"
                 }
             },
-<<<<<<< HEAD
             "aws-mynah-MynahIconWhite": {
-=======
-            "aws-redshift-cluster-connected": {
->>>>>>> 41b346e5
                 "description": "AWS Contributed Icon",
                 "default": {
                     "fontPath": "./resources/fonts/aws-toolkit-icons.woff",
                     "fontCharacter": "\\f1ba"
                 }
             },
-<<<<<<< HEAD
             "aws-mynah-logo": {
-=======
-            "aws-redshift-database": {
->>>>>>> 41b346e5
                 "description": "AWS Contributed Icon",
                 "default": {
                     "fontPath": "./resources/fonts/aws-toolkit-icons.woff",
                     "fontCharacter": "\\f1bb"
                 }
             },
-<<<<<<< HEAD
-            "aws-s3-bucket": {
-=======
-            "aws-redshift-redshift-cluster-connected": {
->>>>>>> 41b346e5
+            "aws-redshift-cluster": {
                 "description": "AWS Contributed Icon",
                 "default": {
                     "fontPath": "./resources/fonts/aws-toolkit-icons.woff",
                     "fontCharacter": "\\f1bc"
                 }
             },
-<<<<<<< HEAD
-            "aws-s3-create-bucket": {
-=======
-            "aws-redshift-schema": {
->>>>>>> 41b346e5
+            "aws-redshift-cluster-connected": {
                 "description": "AWS Contributed Icon",
                 "default": {
                     "fontPath": "./resources/fonts/aws-toolkit-icons.woff",
                     "fontCharacter": "\\f1bd"
                 }
             },
-<<<<<<< HEAD
-            "aws-schemas-registry": {
-=======
-            "aws-redshift-table": {
->>>>>>> 41b346e5
+            "aws-redshift-database": {
                 "description": "AWS Contributed Icon",
                 "default": {
                     "fontPath": "./resources/fonts/aws-toolkit-icons.woff",
                     "fontCharacter": "\\f1be"
                 }
             },
-<<<<<<< HEAD
-            "aws-schemas-schema": {
-=======
-            "aws-s3-bucket": {
->>>>>>> 41b346e5
+            "aws-redshift-redshift-cluster-connected": {
                 "description": "AWS Contributed Icon",
                 "default": {
                     "fontPath": "./resources/fonts/aws-toolkit-icons.woff",
                     "fontCharacter": "\\f1bf"
                 }
             },
-<<<<<<< HEAD
-            "aws-stepfunctions-preview": {
-=======
-            "aws-s3-create-bucket": {
->>>>>>> 41b346e5
+            "aws-redshift-schema": {
                 "description": "AWS Contributed Icon",
                 "default": {
                     "fontPath": "./resources/fonts/aws-toolkit-icons.woff",
                     "fontCharacter": "\\f1c0"
                 }
-<<<<<<< HEAD
-=======
+            },
+            "aws-redshift-table": {
+                "description": "AWS Contributed Icon",
+                "default": {
+                    "fontPath": "./resources/fonts/aws-toolkit-icons.woff",
+                    "fontCharacter": "\\f1c1"
+                }
+            },
+            "aws-s3-bucket": {
+                "description": "AWS Contributed Icon",
+                "default": {
+                    "fontPath": "./resources/fonts/aws-toolkit-icons.woff",
+                    "fontCharacter": "\\f1c2"
+                }
+            },
+            "aws-s3-create-bucket": {
+                "description": "AWS Contributed Icon",
+                "default": {
+                    "fontPath": "./resources/fonts/aws-toolkit-icons.woff",
+                    "fontCharacter": "\\f1c3"
+                }
             },
             "aws-schemas-registry": {
                 "description": "AWS Contributed Icon",
                 "default": {
                     "fontPath": "./resources/fonts/aws-toolkit-icons.woff",
-                    "fontCharacter": "\\f1c1"
+                    "fontCharacter": "\\f1c4"
                 }
             },
             "aws-schemas-schema": {
                 "description": "AWS Contributed Icon",
                 "default": {
                     "fontPath": "./resources/fonts/aws-toolkit-icons.woff",
-                    "fontCharacter": "\\f1c2"
+                    "fontCharacter": "\\f1c5"
                 }
             },
             "aws-stepfunctions-preview": {
                 "description": "AWS Contributed Icon",
                 "default": {
                     "fontPath": "./resources/fonts/aws-toolkit-icons.woff",
-                    "fontCharacter": "\\f1c3"
+                    "fontCharacter": "\\f1c6"
                 }
             }
         },
@@ -3771,7 +3758,6 @@
                         "filenamePattern": "*.redshiftnb"
                     }
                 ]
->>>>>>> 41b346e5
             }
         ]
     },
