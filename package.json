--- conflicted
+++ resolved
@@ -3571,13 +3571,9 @@
         "report": "nyc report --reporter=html --reporter=json"
     },
     "devDependencies": {
-<<<<<<< HEAD
         "@aws-toolkits/telemetry": "^1.0.87",
-=======
-        "@aws-toolkits/telemetry": "^1.0.82",
         "@aws/fully-qualified-names": "^1.0.4",
         "@aws-sdk/types": "^3.13.1",
->>>>>>> 96e13691
         "@cspotcode/source-map-support": "^0.8.1",
         "@sinonjs/fake-timers": "^8.1.0",
         "@types/adm-zip": "^0.4.34",
