{
    "name": "aws-toolkit-vscode",
    "displayName": "AWS Toolkit",
    "description": "Amazon Web Services toolkit for browsing and updating cloud resources",
    "version": "1.54.0-SNAPSHOT",
    "extensionKind": [
        "workspace"
    ],
    "publisher": "amazonwebservices",
    "license": "Apache-2.0",
    "repository": {
        "type": "git",
        "url": "https://github.com/aws/aws-toolkit-vscode"
    },
    "engines": {
        "vscode": "^1.50.1"
    },
    "icon": "resources/marketplace/aws-icon-256x256.png",
    "bugs": {
        "url": "https://github.com/aws/aws-toolkit-vscode/issues"
    },
    "galleryBanner": {
        "color": "#FF9900",
        "theme": "light"
    },
    "categories": [
        "Debuggers",
        "Linters",
        "Other"
    ],
    "keywords": [
        "AWS",
        "CodeWhisperer",
        "Lambda",
        "Serverless"
    ],
    "preview": false,
    "qna": "https://github.com/aws/aws-toolkit-vscode/issues",
    "activationEvents": [
        "onStartupFinished",
        "onDebugResolve:aws-sam",
        "onCommand:aws.login",
        "onCommand:aws.credentials.profile.create",
        "onCommand:aws.credentials.edit",
        "onCommand:aws.logout",
        "onCommand:aws.createIssueOnGitHub",
        "onCommand:aws.submitFeedback",
        "onCommand:aws.showRegion",
        "onView:aws.explorer",
        "onView:aws.codeWhisperer.securityPanel",
        "onCommand:aws.deploySamApplication",
        "onCommand:aws.samcli.detect",
        "onCommand:aws.lambda.createNewSamApp",
        "onDebugInitialConfigurations",
        "onCommand:aws.viewLogs",
        "onCommand:aws.quickStart",
        "onCommand:aws.help",
        "onCommand:aws.github",
        "onCommand:aws.previewStateMachine",
        "onCommand:aws.stepfunctions.createStateMachineFromTemplate",
        "onCommand:aws.stepfunctions.publishStateMachine",
        "onView:aws.developerTools",
        "onCommand:aws.cdk.refresh",
        "onCommand:aws.cdk.renderStateMachineGraph",
        "onCommand:aws.aboutToolkit",
        "onCommand:aws.cloudWatchLogs.viewLogStream",
        "onLanguage:asl",
        "onLanguage:asl-yaml",
        "onLanguage:ssm-json",
        "onLanguage:ssm-yaml",
        "onCommand:aws.ssmDocument.createLocalDocument",
        "onCommand:aws.ssmDocument.openLocalDocument",
        "onCommand:aws.ssmDocument.openLocalDocumentJson",
        "onCommand:aws.ssmDocument.openLocalDocumentYaml",
        "onCommand:aws.ssmDocument.deleteDocument",
        "onCommand:aws.ssmDocument.publishDocument",
        "onCommand:aws.ssmDocument.updateDocumentVersion",
        "onLanguage:javascript",
        "onLanguage:java",
        "onLanguage:python",
        "onLanguage:csharp",
        "onLanguage:yaml",
        "onCommand:aws.launchConfigForm",
        "onCommand:aws.toggleSamCodeLenses",
        "onCommand:aws.addSamDebugConfig",
        "onCommand:aws.s3.uploadFile",
        "onCommand:aws.cloudFormation.newTemplate",
        "onCommand:aws.sam.newTemplate",
        "onFileSystem:s3",
        "onFileSystem:s3-readonly",
        "onCommand:aws.codeWhisperer.accept",
        "onCommand:aws.codeWhisperer",
        "onCommand:aws.uploadLambda"
    ],
    "main": "./dist/src/main",
    "contributes": {
        "configuration": {
            "type": "object",
            "title": "%AWS.productName%",
            "cloud9": {
                "cn": {
                    "title": "%AWS.productName.cn%"
                }
            },
            "properties": {
                "aws.profile": {
                    "type": "string",
                    "deprecationMessage": "The current profile is now stored internally by the Toolkit.",
                    "description": "%AWS.configuration.profileDescription%"
                },
                "aws.ecs.openTerminalCommand": {
                    "type": "string",
                    "default": "/bin/sh",
                    "markdownDescription": "%AWS.configuration.description.ecs.openTerminalCommand%"
                },
                "aws.iot.maxItemsPerPage": {
                    "type": "number",
                    "default": 100,
                    "minimum": 1,
                    "maximum": 250,
                    "markdownDescription": "%AWS.configuration.description.iot.maxItemsPerPage%"
                },
                "aws.s3.maxItemsPerPage": {
                    "type": "number",
                    "default": 300,
                    "minimum": 3,
                    "maximum": 1000,
                    "markdownDescription": "%AWS.configuration.description.s3.maxItemsPerPage%"
                },
                "aws.samcli.location": {
                    "type": "string",
                    "scope": "machine",
                    "default": "",
                    "markdownDescription": "%AWS.configuration.description.samcli.location%"
                },
                "aws.samcli.lambdaTimeout": {
                    "type": "number",
                    "default": 90000,
                    "markdownDescription": "%AWS.configuration.description.samcli.lambdaTimeout%"
                },
                "aws.logLevel": {
                    "type": "string",
                    "default": "info",
                    "enum": [
                        "error",
                        "warn",
                        "info",
                        "verbose",
                        "debug"
                    ],
                    "enumDescriptions": [
                        "Errors Only",
                        "Errors and Warnings",
                        "Errors, Warnings, and Info",
                        "Errors, Warnings, Info, and Verbose",
                        "Errors, Warnings, Info, Verbose, and Debug"
                    ],
                    "markdownDescription": "%AWS.configuration.description.logLevel%",
                    "cloud9": {
                        "cn": {
                            "markdownDescription": "%AWS.configuration.description.logLevel.cn%"
                        }
                    }
                },
                "aws.telemetry": {
                    "type": "boolean",
                    "default": true,
                    "markdownDescription": "%AWS.configuration.description.telemetry%",
                    "cloud9": {
                        "cn": {
                            "markdownDescription": "%AWS.configuration.description.telemetry.cn%"
                        }
                    }
                },
                "aws.stepfunctions.asl.format.enable": {
                    "type": "boolean",
                    "scope": "window",
                    "default": true,
                    "description": "%AWS.stepFunctions.asl.format.enable.desc%"
                },
                "aws.stepfunctions.asl.maxItemsComputed": {
                    "type": "number",
                    "default": 5000,
                    "description": "%AWS.stepFunctions.asl.maxItemsComputed.desc%"
                },
                "aws.ssmDocument.ssm.maxItemsComputed": {
                    "type": "number",
                    "default": 5000,
                    "description": "%AWS.ssmDocument.ssm.maxItemsComputed.desc%"
                },
                "aws.cloudWatchLogs.limit": {
                    "type": "number",
                    "default": 10000,
                    "description": "%AWS.cloudWatchLogs.limit.desc%",
                    "maximum": 10000
                },
                "aws.samcli.manuallySelectedBuckets": {
                    "type": "object",
                    "description": "%AWS.samcli.deploy.bucket.recentlyUsed%",
                    "default": []
                },
                "aws.samcli.enableCodeLenses": {
                    "type": "boolean",
                    "description": "%AWS.configuration.enableCodeLenses%",
                    "default": false
                },
                "aws.suppressPrompts": {
                    "type": "object",
                    "description": "%AWS.configuration.description.suppressPrompts%",
                    "default": {},
                    "properties": {
                        "apprunnerNotifyPricing": {
                            "type": "boolean",
                            "default": false
                        },
                        "apprunnerNotifyPause": {
                            "type": "boolean",
                            "default": false
                        },
                        "ecsRunCommand": {
                            "type": "boolean",
                            "default": false
                        },
                        "ecsRunCommandEnable": {
                            "type": "boolean",
                            "default": false
                        },
                        "ecsRunCommandDisable": {
                            "type": "boolean",
                            "default": false
                        },
                        "regionAddAutomatically": {
                            "type": "boolean",
                            "default": false
                        },
                        "yamlExtPrompt": {
                            "type": "boolean",
                            "default": false
                        },
                        "fileViewerEdit": {
                            "type": "boolean",
                            "default": false
                        },
                        "createCredentialsProfile": {
                            "type": "boolean",
                            "default": false
                        }
                    },
                    "additionalProperties": false
                },
                "aws.experiments": {
                    "type": "object",
                    "markdownDescription": "%AWS.configuration.description.experiments%",
                    "default": {
                        "jsonResourceModification": false,
                        "CodeWhisperer": true
                    },
                    "properties": {
                        "jsonResourceModification": {
                            "type": "boolean",
                            "default": false
                        },
                        "CodeWhisperer": {
                            "type": "boolean",
                            "default": true
                        }
                    },
                    "additionalProperties": false
                },
                "aws.codeWhisperer.includeSuggestionsWithCodeReferences": {
                    "type": "boolean",
                    "description": "%AWS.configuration.description.codewhisperer%",
                    "default": true
                },
                "aws.codeWhisperer.shareCodeWhispererContentWithAWS": {
                    "type": "boolean",
                    "markdownDescription": "%AWS.configuration.description.codewhisperer.shareCodeWhispererContentWithAWS%",
                    "default": true
                },
                "aws.codeWhisperer.javaCompilationOutput": {
                    "type": "string",
                    "default": "",
                    "description": "Provide the ABSOLUTE path which is used to store java project compilation results."
                },
                "aws.resources.enabledResources": {
                    "type": "array",
                    "description": "%AWS.configuration.description.resources.enabledResources%",
                    "items": {
                        "type": "string"
                    }
                },
                "aws.lambda.recentlyUploaded": {
                    "type": "object",
                    "description": "%AWS.configuration.description.lambda.recentlyUploaded%",
                    "default": []
                }
            }
        },
        "debuggers": [
            {
                "type": "aws-sam",
                "label": "%AWS.configuration.description.awssam.debug.label%",
                "configurationAttributes": {
                    "direct-invoke": {
                        "$schema": "http://json-schema.org/draft-07/schema#",
                        "title": "AwsSamDebuggerConfiguration",
                        "additionalProperties": false,
                        "properties": {
                            "aws": {
                                "title": "AWS Connection",
                                "description": "%AWS.configuration.description.awssam.debug.aws%",
                                "properties": {
                                    "credentials": {
                                        "description": "%AWS.configuration.description.awssam.debug.credentials%",
                                        "type": "string",
                                        "cloud9": {
                                            "cn": {
                                                "description": "%AWS.configuration.description.awssam.debug.credentials.cn%"
                                            }
                                        }
                                    },
                                    "region": {
                                        "description": "%AWS.configuration.description.awssam.debug.region%",
                                        "type": "string"
                                    }
                                },
                                "additionalProperties": false,
                                "type": "object"
                            },
                            "invokeTarget": {
                                "oneOf": [
                                    {
                                        "title": "Template Target Properties",
                                        "description": "%AWS.configuration.description.awssam.debug.invokeTarget%",
                                        "properties": {
                                            "templatePath": {
                                                "description": "%AWS.configuration.description.awssam.debug.templatePath%",
                                                "type": "string"
                                            },
                                            "logicalId": {
                                                "description": "%AWS.configuration.description.awssam.debug.logicalId%",
                                                "type": "string"
                                            },
                                            "target": {
                                                "description": "%AWS.configuration.description.awssam.debug.target%",
                                                "type": "string",
                                                "enum": [
                                                    "template"
                                                ]
                                            }
                                        },
                                        "additionalProperties": false,
                                        "required": [
                                            "templatePath",
                                            "logicalId",
                                            "target"
                                        ],
                                        "type": "object"
                                    },
                                    {
                                        "title": "Code Target Properties",
                                        "description": "%AWS.configuration.description.awssam.debug.invokeTarget%",
                                        "properties": {
                                            "lambdaHandler": {
                                                "description": "%AWS.configuration.description.awssam.debug.lambdaHandler%",
                                                "type": "string"
                                            },
                                            "projectRoot": {
                                                "description": "%AWS.configuration.description.awssam.debug.projectRoot%",
                                                "type": "string"
                                            },
                                            "target": {
                                                "description": "%AWS.configuration.description.awssam.debug.target%",
                                                "type": "string",
                                                "enum": [
                                                    "code"
                                                ]
                                            },
                                            "architecture": {
                                                "description": "%AWS.configuration.description.awssam.debug.architecture%",
                                                "type": "string",
                                                "enum": [
                                                    "x86_64",
                                                    "arm64"
                                                ]
                                            }
                                        },
                                        "additionalProperties": false,
                                        "required": [
                                            "lambdaHandler",
                                            "projectRoot",
                                            "target"
                                        ],
                                        "type": "object"
                                    },
                                    {
                                        "title": "API Target Properties",
                                        "description": "%AWS.configuration.description.awssam.debug.invokeTarget%",
                                        "properties": {
                                            "templatePath": {
                                                "description": "%AWS.configuration.description.awssam.debug.templatePath%",
                                                "type": "string"
                                            },
                                            "logicalId": {
                                                "description": "%AWS.configuration.description.awssam.debug.logicalId%",
                                                "type": "string"
                                            },
                                            "target": {
                                                "description": "%AWS.configuration.description.awssam.debug.target%",
                                                "type": "string",
                                                "enum": [
                                                    "api"
                                                ]
                                            }
                                        },
                                        "additionalProperties": false,
                                        "required": [
                                            "templatePath",
                                            "logicalId",
                                            "target"
                                        ],
                                        "type": "object"
                                    }
                                ]
                            },
                            "lambda": {
                                "title": "Lambda Properties",
                                "description": "%AWS.configuration.description.awssam.debug.lambda%",
                                "properties": {
                                    "environmentVariables": {
                                        "description": "%AWS.configuration.description.awssam.debug.envvars%",
                                        "additionalProperties": {
                                            "type": [
                                                "string"
                                            ]
                                        },
                                        "type": "object"
                                    },
                                    "payload": {
                                        "description": "%AWS.configuration.description.awssam.debug.event%",
                                        "properties": {
                                            "json": {
                                                "description": "%AWS.configuration.description.awssam.debug.event.json%",
                                                "type": "object"
                                            },
                                            "path": {
                                                "description": "%AWS.configuration.description.awssam.debug.event.path%",
                                                "type": "string"
                                            }
                                        },
                                        "additionalProperties": false,
                                        "type": "object"
                                    },
                                    "memoryMb": {
                                        "description": "%AWS.configuration.description.awssam.debug.memoryMb%",
                                        "type": "number"
                                    },
                                    "runtime": {
                                        "description": "%AWS.configuration.description.awssam.debug.runtime%",
                                        "type": "string"
                                    },
                                    "timeoutSec": {
                                        "description": "%AWS.configuration.description.awssam.debug.timeout%",
                                        "type": "number"
                                    },
                                    "pathMappings": {
                                        "type:": "array",
                                        "items": {
                                            "title": "Path Mapping",
                                            "type": "object",
                                            "properties": {
                                                "localRoot": {
                                                    "type": "string"
                                                },
                                                "remoteRoot": {
                                                    "type": "string"
                                                }
                                            },
                                            "additionalProperties": false,
                                            "required": [
                                                "localRoot",
                                                "remoteRoot"
                                            ]
                                        }
                                    }
                                },
                                "additionalProperties": false,
                                "type": "object"
                            },
                            "sam": {
                                "title": "SAM CLI Properties",
                                "description": "%AWS.configuration.description.awssam.debug.sam%",
                                "properties": {
                                    "buildArguments": {
                                        "description": "%AWS.configuration.description.awssam.debug.buildArguments%",
                                        "type": "array",
                                        "items": {
                                            "type": "string"
                                        }
                                    },
                                    "buildDir": {
                                        "description": "%AWS.configuration.description.awssam.debug.buildDir%",
                                        "type": "string"
                                    },
                                    "containerBuild": {
                                        "description": "%AWS.configuration.description.awssam.debug.containerBuild%",
                                        "type": "boolean"
                                    },
                                    "dockerNetwork": {
                                        "description": "%AWS.configuration.description.awssam.debug.dockerNetwork%",
                                        "type": "string"
                                    },
                                    "localArguments": {
                                        "description": "%AWS.configuration.description.awssam.debug.localArguments%",
                                        "type": "array",
                                        "items": {
                                            "type": "string"
                                        }
                                    },
                                    "skipNewImageCheck": {
                                        "description": "%AWS.configuration.description.awssam.debug.skipNewImageCheck%",
                                        "type": "boolean"
                                    },
                                    "template": {
                                        "description": "%AWS.configuration.description.awssam.debug.template%",
                                        "properties": {
                                            "parameters": {
                                                "description": "%AWS.configuration.description.awssam.debug.templateParameters%",
                                                "additionalProperties": {
                                                    "type": [
                                                        "string",
                                                        "number"
                                                    ]
                                                },
                                                "type": "object"
                                            }
                                        },
                                        "type": "object",
                                        "additionalProperties": false
                                    }
                                },
                                "additionalProperties": false,
                                "type": "object"
                            },
                            "api": {
                                "title": "API Gateway Properties",
                                "description": "%AWS.configuration.description.awssam.debug.api%",
                                "properties": {
                                    "path": {
                                        "description": "%AWS.configuration.description.awssam.debug.api.path%",
                                        "type": "string"
                                    },
                                    "httpMethod": {
                                        "description": "%AWS.configuration.description.awssam.debug.api.httpMethod%",
                                        "type": "string",
                                        "enum": [
                                            "delete",
                                            "get",
                                            "head",
                                            "options",
                                            "patch",
                                            "post",
                                            "put"
                                        ]
                                    },
                                    "payload": {
                                        "description": "%AWS.configuration.description.awssam.debug.event%",
                                        "properties": {
                                            "json": {
                                                "description": "%AWS.configuration.description.awssam.debug.event.json%",
                                                "type": "object"
                                            },
                                            "path": {
                                                "description": "%AWS.configuration.description.awssam.debug.event.path%",
                                                "type": "string"
                                            }
                                        },
                                        "additionalProperties": false,
                                        "type": "object"
                                    },
                                    "headers": {
                                        "description": "%AWS.configuration.description.awssam.debug.api.headers%",
                                        "type": "object",
                                        "additionalProperties": {
                                            "type": "string"
                                        }
                                    },
                                    "querystring": {
                                        "description": "%AWS.configuration.description.awssam.debug.api.queryString%",
                                        "type": "string"
                                    },
                                    "stageVariables": {
                                        "description": "%AWS.configuration.description.awssam.debug.api.stageVariables%",
                                        "type": "object",
                                        "additionalProperties": {
                                            "type": "string"
                                        }
                                    },
                                    "clientCertificateId": {
                                        "description": "%AWS.configuration.description.awssam.debug.api.clientCertId%",
                                        "type": "string"
                                    }
                                },
                                "additionalProperties": false,
                                "required": [
                                    "path",
                                    "httpMethod"
                                ],
                                "type": "object"
                            }
                        },
                        "required": [
                            "invokeTarget"
                        ],
                        "type": "object"
                    }
                },
                "configurationSnippets": [
                    {
                        "label": "%AWS.configuration.description.awssam.debug.snippets.lambdaCode.label%",
                        "description": "%AWS.configuration.description.awssam.debug.snippets.lambdaCode.description%",
                        "body": {
                            "type": "aws-sam",
                            "request": "direct-invoke",
                            "name": "${3:Invoke Lambda}",
                            "invokeTarget": {
                                "target": "code",
                                "lambdaHandler": "${1:Function Handler}",
                                "projectRoot": "^\"\\${workspaceFolder}\""
                            },
                            "lambda": {
                                "runtime": "${2:Lambda Runtime}",
                                "payload": {
                                    "json": {}
                                }
                            }
                        },
                        "cloud9": {
                            "cn": {
                                "label": "%AWS.configuration.description.awssam.debug.snippets.lambdaCode.label.cn%",
                                "description": "%AWS.configuration.description.awssam.debug.snippets.lambdaCode.description.cn%"
                            }
                        }
                    },
                    {
                        "label": "%AWS.configuration.description.awssam.debug.snippets.lambdaTemplate.label%",
                        "description": "%AWS.configuration.description.awssam.debug.snippets.lambdaTemplate.description%",
                        "body": {
                            "type": "aws-sam",
                            "request": "direct-invoke",
                            "name": "${3:Invoke Lambda}",
                            "invokeTarget": {
                                "target": "template",
                                "templatePath": "${1:Template Location}",
                                "logicalId": "${2:Function Logical ID}"
                            },
                            "lambda": {
                                "payload": {
                                    "json": {}
                                }
                            }
                        },
                        "cloud9": {
                            "cn": {
                                "label": "%AWS.configuration.description.awssam.debug.snippets.lambdaTemplate.label.cn%",
                                "description": "%AWS.configuration.description.awssam.debug.snippets.lambdaTemplate.description.cn%"
                            }
                        }
                    },
                    {
                        "label": "%AWS.configuration.description.awssam.debug.snippets.api.label%",
                        "description": "%AWS.configuration.description.awssam.debug.snippets.api.description%",
                        "body": {
                            "type": "aws-sam",
                            "request": "direct-invoke",
                            "name": "${5:Invoke Lambda with API Gateway}",
                            "invokeTarget": {
                                "target": "api",
                                "templatePath": "${1:Template Location}",
                                "logicalId": "${2:Function Logical ID}"
                            },
                            "api": {
                                "path": "${3:Path}",
                                "httpMethod": "${4:Method}",
                                "payload": {
                                    "json": {}
                                }
                            }
                        },
                        "cloud9": {
                            "cn": {
                                "label": "%AWS.configuration.description.awssam.debug.snippets.api.label.cn%",
                                "description": "%AWS.configuration.description.awssam.debug.snippets.api.description.cn%"
                            }
                        }
                    }
                ]
            }
        ],
        "viewsContainers": {
            "activitybar": [
                {
                    "id": "aws-explorer",
                    "title": "%AWS.title%",
                    "icon": "resources/aws-logo.svg",
                    "cloud9": {
                        "cn": {
                            "title": "%AWS.title.cn%",
                            "icon": "resources/aws-cn-logo.svg"
                        }
                    }
                }
            ],
            "panel": [
                {
                    "id": "aws-codewhisperer-reference-log",
                    "title": "CodeWhisperer Reference Log",
                    "icon": "media/aws-logo.svg"
                }
            ]
        },
        "views": {
            "aws-explorer": [
                {
                    "id": "aws.explorer",
                    "name": "%AWS.lambda.explorerTitle%"
                },
                {
                    "id": "aws.developerTools",
                    "name": "%AWS.developerTools.explorerTitle%"
                }
            ],
            "aws-codewhisperer-reference-log": [
                {
                    "type": "webview",
                    "id": "aws.codeWhisperer.referenceLog",
                    "name": ""
                }
            ]
        },
        "submenus": [
            {
                "id": "aws.auth",
                "label": "%AWS.submenu.auth.title%",
                "icon": "$(ellipsis)"
            }
        ],
        "menus": {
            "commandPalette": [
                {
                    "command": "aws.apig.copyUrl",
                    "when": "false"
                },
                {
                    "command": "aws.apig.invokeRemoteRestApi",
                    "when": "false"
                },
                {
                    "command": "aws.deleteCloudFormation",
                    "when": "false"
                },
                {
                    "command": "aws.downloadStateMachineDefinition",
                    "when": "false"
                },
                {
                    "command": "aws.ecr.createRepository",
                    "when": "false"
                },
                {
                    "command": "aws.executeStateMachine",
                    "when": "false"
                },
                {
                    "command": "aws.copyArn",
                    "when": "false"
                },
                {
                    "command": "aws.copyName",
                    "when": "false"
                },
                {
                    "command": "aws.listCommands",
                    "when": "false"
                },
                {
                    "command": "aws.downloadSchemaItemCode",
                    "when": "false"
                },
                {
                    "command": "aws.deleteLambda",
                    "when": "false"
                },
                {
                    "command": "aws.downloadLambda",
                    "when": "false"
                },
                {
                    "command": "aws.invokeLambda",
                    "when": "false"
                },
                {
                    "command": "aws.viewSchemaItem",
                    "when": "false"
                },
                {
                    "command": "aws.searchSchema",
                    "when": "false"
                },
                {
                    "command": "aws.searchSchemaPerRegistry",
                    "when": "false"
                },
                {
                    "command": "aws.refreshAwsExplorer",
                    "when": "false"
                },
                {
                    "command": "aws.cdk.refresh",
                    "when": "false"
                },
                {
                    "command": "aws.cdk.viewDocs",
                    "when": "false"
                },
                {
                    "command": "aws.ssmDocument.openLocalDocument",
                    "when": "false"
                },
                {
                    "command": "aws.ssmDocument.openLocalDocumentJson",
                    "when": "false"
                },
                {
                    "command": "aws.ssmDocument.openLocalDocumentYaml",
                    "when": "false"
                },
                {
                    "command": "aws.ssmDocument.deleteDocument",
                    "when": "false"
                },
                {
                    "command": "aws.ssmDocument.updateDocumentVersion",
                    "when": "false"
                },
                {
                    "command": "aws.copyLogStreamName",
                    "when": "resourceScheme == awsCloudWatchLogs"
                },
                {
                    "command": "aws.saveCurrentLogStreamContent",
                    "when": "resourceScheme == awsCloudWatchLogs"
                },
                {
                    "command": "aws.s3.editFile",
                    "when": "resourceScheme == s3-readonly"
                },
                {
                    "command": "aws.cloudWatchLogs.viewLogStream",
                    "when": "false"
                },
                {
                    "command": "aws.ecr.deleteRepository",
                    "when": "false"
                },
                {
                    "command": "aws.ecr.copyTagUri",
                    "when": "false"
                },
                {
                    "command": "aws.ecr.copyRepositoryUri",
                    "when": "false"
                },
                {
                    "command": "aws.ecr.deleteTag",
                    "when": "false"
                },
                {
                    "command": "aws.iot.createThing",
                    "when": "false"
                },
                {
                    "command": "aws.iot.deleteThing",
                    "when": "false"
                },
                {
                    "command": "aws.iot.createCert",
                    "when": "false"
                },
                {
                    "command": "aws.iot.deleteCert",
                    "when": "false"
                },
                {
                    "command": "aws.iot.attachCert",
                    "when": "false"
                },
                {
                    "command": "aws.iot.attachPolicy",
                    "when": "false"
                },
                {
                    "command": "aws.iot.activateCert",
                    "when": "false"
                },
                {
                    "command": "aws.iot.deactivateCert",
                    "when": "false"
                },
                {
                    "command": "aws.iot.revokeCert",
                    "when": "false"
                },
                {
                    "command": "aws.iot.createPolicy",
                    "when": "false"
                },
                {
                    "command": "aws.iot.deletePolicy",
                    "when": "false"
                },
                {
                    "command": "aws.iot.createPolicyVersion",
                    "when": "false"
                },
                {
                    "command": "aws.iot.deletePolicyVersion",
                    "when": "false"
                },
                {
                    "command": "aws.iot.detachCert",
                    "when": "false"
                },
                {
                    "command": "aws.iot.detachPolicy",
                    "when": "false"
                },
                {
                    "command": "aws.iot.viewPolicyVersion",
                    "when": "false"
                },
                {
                    "command": "aws.iot.setDefaultPolicy",
                    "when": "false"
                },
                {
                    "command": "aws.iot.copyEndpoint",
                    "when": "false"
                },
                {
                    "command": "aws.s3.copyPath",
                    "when": "false"
                },
                {
                    "command": "aws.s3.createBucket",
                    "when": "false"
                },
                {
                    "command": "aws.s3.createFolder",
                    "when": "false"
                },
                {
                    "command": "aws.s3.deleteBucket",
                    "when": "false"
                },
                {
                    "command": "aws.s3.deleteFile",
                    "when": "false"
                },
                {
                    "command": "aws.s3.downloadFileAs",
                    "when": "false"
                },
                {
                    "command": "aws.s3.openFile",
                    "when": "false"
                },
                {
                    "command": "aws.s3.editFile",
                    "when": "false"
                },
                {
                    "command": "aws.s3.uploadFileToParent",
                    "when": "false"
                },
                {
                    "command": "aws.apprunner.startDeployment",
                    "when": "false"
                },
                {
                    "command": "aws.apprunner.createService",
                    "when": "false"
                },
                {
                    "command": "aws.apprunner.pauseService",
                    "when": "false"
                },
                {
                    "command": "aws.apprunner.resumeService",
                    "when": "false"
                },
                {
                    "command": "aws.apprunner.copyServiceUrl",
                    "when": "false"
                },
                {
                    "command": "aws.apprunner.open",
                    "when": "false"
                },
                {
                    "command": "aws.apprunner.deleteService",
                    "when": "false"
                },
                {
                    "command": "aws.apprunner.createServiceFromEcr",
                    "when": "false"
                },
                {
                    "command": "aws.resources.copyIdentifier",
                    "when": "false"
                },
                {
                    "command": "aws.resources.openResourcePreview",
                    "when": "false"
                },
                {
                    "command": "aws.resources.createResource",
                    "when": "false"
                },
                {
                    "command": "aws.resources.deleteResource",
                    "when": "false"
                },
                {
                    "command": "aws.resources.updateResource",
                    "when": "false"
                },
                {
                    "command": "aws.resources.updateResourceInline",
                    "when": "false"
                },
                {
                    "command": "aws.resources.saveResource",
                    "when": "false"
                },
                {
                    "command": "aws.resources.closeResource",
                    "when": "false"
                },
                {
                    "command": "aws.resources.viewDocs",
                    "when": "false"
                },
                {
                    "command": "aws.ecs.runCommandInContainer",
                    "when": "false"
                },
                {
                    "command": "aws.ecs.openTaskInTerminal",
                    "when": "false"
                },
                {
                    "command": "aws.ecs.enableEcsExec",
                    "when": "false"
                },
                {
                    "command": "aws.ecs.disableEcsExec",
                    "when": "false"
                },
                {
                    "command": "aws.ecs.viewDocumentation",
                    "when": "false"
                },
                {
                    "command": "aws.renderStateMachineGraph",
                    "when": "false"
                },
                {
                    "command": "aws.auth.addConnection",
                    "when": "false"
                },
                {
                    "command": "aws.auth.switchConnections",
                    "when": "false"
                },
                {
                    "command": "aws.auth.signout",
                    "when": "false"
                },
                {
                    "command": "aws.auth.help",
                    "when": "false"
                },
                {
                    "command": "aws.dev.openMenu",
                    "when": "aws.isDevMode || isCloud9"
                }
            ],
            "editor/title": [
                {
                    "command": "aws.previewStateMachine",
                    "when": "editorLangId == asl || editorLangId == asl-yaml",
                    "group": "navigation"
                },
                {
                    "command": "aws.saveCurrentLogStreamContent",
                    "when": "resourceScheme == awsCloudWatchLogs",
                    "group": "navigation"
                },
                {
                    "command": "aws.s3.editFile",
                    "when": "resourceScheme == s3-readonly",
                    "group": "navigation"
                },
                {
                    "command": "aws.ssmDocument.publishDocument",
                    "when": "editorLangId =~ /^(ssm-yaml|ssm-json)$/",
                    "group": "navigation"
                },
                {
                    "command": "aws.resources.updateResourceInline",
                    "when": "resourceScheme == awsResource && !isCloud9 && config.aws.experiments.jsonResourceModification",
                    "group": "navigation"
                },
                {
                    "command": "aws.resources.closeResource",
                    "when": "resourcePath =~ /^.+(awsResource.json)$/",
                    "group": "navigation"
                },
                {
                    "command": "aws.resources.saveResource",
                    "when": "resourcePath =~ /^.+(awsResource.json)$/",
                    "group": "navigation"
                }
            ],
            "editor/title/context": [
                {
                    "command": "aws.copyLogStreamName",
                    "when": "resourceScheme == awsCloudWatchLogs",
                    "group": "1_cutcopypaste@1"
                }
            ],
            "view/title": [
                {
                    "command": "aws.submitFeedback",
                    "when": "view == aws.explorer",
                    "group": "navigation@6"
                },
                {
                    "command": "aws.refreshAwsExplorer",
                    "when": "view == aws.explorer",
                    "group": "navigation@5"
                },
                {
                    "command": "aws.login",
                    "when": "view == aws.explorer",
                    "group": "1_account@1"
                },
                {
                    "command": "aws.showRegion",
                    "when": "view == aws.explorer",
                    "group": "1_account@2"
                },
                {
                    "command": "aws.listCommands",
                    "when": "view == aws.explorer && !isCloud9",
                    "group": "1_account@3"
                },
                {
                    "command": "aws.lambda.createNewSamApp",
                    "when": "view == aws.explorer",
                    "group": "3_lambda@1"
                },
                {
                    "command": "aws.launchConfigForm",
                    "when": "view == aws.explorer",
                    "group": "3_lambda@2"
                },
                {
                    "command": "aws.deploySamApplication",
                    "when": "view == aws.explorer",
                    "group": "3_lambda@3"
                },
                {
                    "command": "aws.quickStart",
                    "when": "view == aws.explorer",
                    "group": "y_toolkitMeta@1"
                },
                {
                    "command": "aws.help",
                    "when": "view == aws.explorer || !aws.explorer.visible && view =~ /^aws/",
                    "group": "y_toolkitMeta@2"
                },
                {
                    "command": "aws.github",
                    "when": "view == aws.explorer || !aws.explorer.visible && view =~ /^aws/",
                    "group": "y_toolkitMeta@3"
                },
                {
                    "command": "aws.createIssueOnGitHub",
                    "when": "view == aws.explorer || !aws.explorer.visible && view =~ /^aws/",
                    "group": "y_toolkitMeta@4"
                },
                {
                    "command": "aws.submitFeedback",
                    "when": "view == aws.explorer || !aws.explorer.visible && view =~ /^aws/",
                    "group": "y_toolkitMeta@5"
                },
                {
                    "command": "aws.aboutToolkit",
                    "when": "view == aws.explorer || !aws.explorer.visible && view =~ /^aws/",
                    "group": "z_about@1"
                },
                {
                    "command": "aws.viewLogs",
                    "when": "view == aws.explorer || !aws.explorer.visible && view =~ /^aws/",
                    "group": "z_about@1"
                }
            ],
            "explorer/context": [
                {
                    "command": "aws.deploySamApplication",
                    "when": "isFileSystemResource && resourceFilename =~ /^template\\.(json|yml|yaml)$/",
                    "group": "z_aws@1"
                },
                {
                    "command": "aws.uploadLambda",
                    "when": "explorerResourceIsFolder || isFileSystemResource && resourceFilename =~ /^template\\.(json|yml|yaml)$/",
                    "group": "z_aws@2"
                }
            ],
            "view/item/context": [
                {
                    "command": "aws.apig.invokeRemoteRestApi",
                    "when": "view == aws.explorer && viewItem =~ /^(awsApiGatewayNode)$/",
                    "group": "0@1"
                },
                {
                    "command": "aws.ecr.createRepository",
                    "when": "view == aws.explorer && viewItem == awsEcrNode",
                    "group": "inline@1"
                },
                {
                    "command": "aws.iot.createThing",
                    "when": "view == aws.explorer && viewItem == awsIotThingsNode",
                    "group": "inline@1"
                },
                {
                    "command": "aws.iot.createCert",
                    "when": "view == aws.explorer && viewItem == awsIotCertsNode",
                    "group": "inline@1"
                },
                {
                    "command": "aws.iot.createPolicy",
                    "when": "view == aws.explorer && viewItem == awsIotPoliciesNode",
                    "group": "inline@1"
                },
                {
                    "command": "aws.iot.attachCert",
                    "when": "view == aws.explorer && viewItem == awsIotThingNode",
                    "group": "inline@1"
                },
                {
                    "command": "aws.iot.attachPolicy",
                    "when": "view == aws.explorer && viewItem =~ /^awsIotCertificateNode.(Things|Policies)/",
                    "group": "inline@1"
                },
                {
                    "command": "aws.s3.openFile",
                    "when": "view == aws.explorer && viewItem == awsS3FileNode && !isCloud9",
                    "group": "0@1"
                },
                {
                    "command": "aws.s3.editFile",
                    "when": "view == aws.explorer && viewItem == awsS3FileNode && !isCloud9",
                    "group": "inline@1"
                },
                {
                    "command": "aws.s3.downloadFileAs",
                    "when": "view == aws.explorer && viewItem == awsS3FileNode",
                    "group": "inline@2"
                },
                {
                    "command": "aws.s3.createBucket",
                    "when": "view == aws.explorer && viewItem == awsS3Node",
                    "group": "inline@1"
                },
                {
                    "command": "aws.s3.createFolder",
                    "when": "view == aws.explorer && viewItem =~ /^(awsS3BucketNode|awsS3FolderNode)$/",
                    "group": "inline@1"
                },
                {
                    "command": "aws.ssmDocument.openLocalDocument",
                    "when": "view == aws.explorer && viewItem =~ /^(awsDocumentItemNode|awsDocumentItemNodeWriteable)$/",
                    "group": "inline@1"
                },
                {
                    "command": "aws.s3.uploadFile",
                    "when": "view == aws.explorer && viewItem =~ /^(awsS3BucketNode|awsS3FolderNode)$/",
                    "group": "inline@2"
                },
                {
                    "command": "aws.showRegion",
                    "when": "view == aws.explorer && viewItem == awsRegionNode",
                    "group": "0@1"
                },
                {
                    "command": "aws.lambda.createNewSamApp",
                    "when": "view == aws.explorer && viewItem == awsLambdaNode || viewItem == awsRegionNode",
                    "group": "1@1"
                },
                {
                    "command": "aws.launchConfigForm",
                    "when": "view == aws.explorer && viewItem == awsLambdaNode || viewItem == awsRegionNode || viewItem == awsCloudFormationRootNode",
                    "group": "1@1"
                },
                {
                    "command": "aws.deploySamApplication",
                    "when": "view == aws.explorer && viewItem == awsLambdaNode || viewItem == awsRegionNode || viewItem == awsCloudFormationRootNode",
                    "group": "1@2"
                },
                {
                    "command": "aws.ecr.copyTagUri",
                    "when": "view == aws.explorer && viewItem == awsEcrTagNode",
                    "group": "2@1"
                },
                {
                    "command": "aws.ecr.deleteTag",
                    "when": "view == aws.explorer && viewItem == awsEcrTagNode",
                    "group": "3@1"
                },
                {
                    "command": "aws.ecr.copyRepositoryUri",
                    "when": "view == aws.explorer && viewItem == awsEcrRepositoryNode",
                    "group": "2@1"
                },
                {
                    "command": "aws.ecr.createRepository",
                    "when": "view == aws.explorer && viewItem == awsEcrNode",
                    "group": "0@1"
                },
                {
                    "command": "aws.ecr.deleteRepository",
                    "when": "view == aws.explorer && viewItem == awsEcrRepositoryNode",
                    "group": "3@1"
                },
                {
                    "command": "aws.invokeLambda",
                    "when": "view == aws.explorer && viewItem =~ /^(awsRegionFunctionNode|awsRegionFunctionNodeDownloadable|awsCloudFormationFunctionNode)$/",
                    "group": "0@1"
                },
                {
                    "command": "aws.downloadLambda",
                    "when": "view == aws.explorer && viewItem =~ /^(awsRegionFunctionNode|awsRegionFunctionNodeDownloadable)$/",
                    "group": "0@2"
                },
                {
                    "command": "aws.uploadLambda",
                    "when": "view == aws.explorer && viewItem =~ /^(awsRegionFunctionNode|awsRegionFunctionNodeDownloadable)$/",
                    "group": "1@1"
                },
                {
                    "command": "aws.deleteLambda",
                    "when": "view == aws.explorer && viewItem =~ /^(awsRegionFunctionNode|awsRegionFunctionNodeDownloadable)$/",
                    "group": "4@1"
                },
                {
                    "command": "aws.deleteCloudFormation",
                    "when": "view == aws.explorer && viewItem == awsCloudFormationNode",
                    "group": "3@5"
                },
                {
                    "command": "aws.searchSchema",
                    "when": "view == aws.explorer && viewItem == awsSchemasNode && !isCloud9",
                    "group": "0@1"
                },
                {
                    "command": "aws.searchSchemaPerRegistry",
                    "when": "view == aws.explorer && viewItem == awsRegistryItemNode && !isCloud9",
                    "group": "0@1"
                },
                {
                    "command": "aws.viewSchemaItem",
                    "when": "view == aws.explorer && viewItem == awsSchemaItemNode && !isCloud9",
                    "group": "0@1"
                },
                {
                    "command": "aws.stepfunctions.createStateMachineFromTemplate",
                    "when": "view == aws.explorer && viewItem == awsStepFunctionsNode",
                    "group": "0@1"
                },
                {
                    "command": "aws.downloadStateMachineDefinition",
                    "when": "view == aws.explorer && viewItem == awsStateMachineNode",
                    "group": "0@1"
                },
                {
                    "command": "aws.renderStateMachineGraph",
                    "when": "view == aws.explorer && viewItem == awsStateMachineNode",
                    "group": "0@2"
                },
                {
                    "command": "aws.cdk.renderStateMachineGraph",
                    "when": "viewItem == awsCdkStateMachineNode",
                    "group": "inline@1"
                },
                {
                    "command": "aws.cdk.renderStateMachineGraph",
                    "when": "viewItem == awsCdkStateMachineNode",
                    "group": "0@1"
                },
                {
                    "command": "aws.executeStateMachine",
                    "when": "view == aws.explorer && viewItem == awsStateMachineNode",
                    "group": "0@3"
                },
                {
                    "command": "aws.iot.createThing",
                    "when": "view == aws.explorer && viewItem == awsIotThingsNode",
                    "group": "0@1"
                },
                {
                    "command": "aws.iot.createCert",
                    "when": "view == aws.explorer && viewItem == awsIotCertsNode",
                    "group": "0@1"
                },
                {
                    "command": "aws.iot.createPolicy",
                    "when": "view == aws.explorer && viewItem == awsIotPoliciesNode",
                    "group": "0@1"
                },
                {
                    "command": "aws.iot.createPolicyVersion",
                    "when": "view == aws.explorer && viewItem == awsIotPolicyNode.WithVersions",
                    "group": "0@1"
                },
                {
                    "command": "aws.iot.viewPolicyVersion",
                    "when": "view == aws.explorer && viewItem =~ /^awsIotPolicyVersionNode./",
                    "group": "0@1"
                },
                {
                    "command": "aws.iot.attachCert",
                    "when": "view == aws.explorer && viewItem == awsIotThingNode",
                    "group": "0@1"
                },
                {
                    "command": "aws.iot.attachPolicy",
                    "when": "view == aws.explorer && viewItem =~ /^awsIotCertificateNode.(Things|Policies)/",
                    "group": "0@1"
                },
                {
                    "command": "aws.s3.createBucket",
                    "when": "view == aws.explorer && viewItem == awsS3Node",
                    "group": "0@1"
                },
                {
                    "command": "aws.s3.downloadFileAs",
                    "when": "view == aws.explorer && viewItem == awsS3FileNode",
                    "group": "0@1"
                },
                {
                    "command": "aws.s3.uploadFile",
                    "when": "view == aws.explorer && viewItem =~ /^(awsS3BucketNode|awsS3FolderNode)$/",
                    "group": "0@1"
                },
                {
                    "command": "aws.s3.uploadFileToParent",
                    "when": "view == aws.explorer && viewItem == awsS3FileNode",
                    "group": "1@1"
                },
                {
                    "command": "aws.s3.createFolder",
                    "when": "view == aws.explorer && viewItem =~ /^(awsS3BucketNode|awsS3FolderNode)$/",
                    "group": "1@1"
                },
                {
                    "command": "aws.iot.deactivateCert",
                    "when": "view == aws.explorer && viewItem =~ /^awsIotCertificateNode.(Things|Policies).ACTIVE$/",
                    "group": "1@1"
                },
                {
                    "command": "aws.iot.activateCert",
                    "when": "view == aws.explorer && viewItem =~ /^awsIotCertificateNode.(Things|Policies).INACTIVE$/",
                    "group": "1@1"
                },
                {
                    "command": "aws.iot.revokeCert",
                    "when": "view == aws.explorer && viewItem =~ /^awsIotCertificateNode.(Things|Policies).(ACTIVE|INACTIVE)$/",
                    "group": "1@2"
                },
                {
                    "command": "aws.iot.setDefaultPolicy",
                    "when": "view == aws.explorer && viewItem == awsIotPolicyVersionNode.NONDEFAULT",
                    "group": "1@1"
                },
                {
                    "command": "aws.iot.copyEndpoint",
                    "when": "view == aws.explorer && viewItem == awsIotNode",
                    "group": "2@1"
                },
                {
                    "command": "aws.copyName",
                    "when": "view == aws.explorer && viewItem =~ /^(awsRegionFunctionNode|awsRegionFunctionNodeDownloadable|awsCloudFormationFunctionNode|awsStateMachineNode|awsCloudFormationNode|awsS3BucketNode|awsS3FolderNode|awsS3FileNode|awsApiGatewayNode|awsIotThingNode)$|^(awsAppRunnerServiceNode|awsIotCertificateNode|awsIotPolicyNode|awsIotPolicyVersionNode)/",
                    "group": "2@1"
                },
                {
                    "command": "aws.copyArn",
                    "when": "view == aws.explorer && viewItem =~ /^(awsRegionFunctionNode|awsRegionFunctionNodeDownloadable|awsCloudFormationFunctionNode|awsStateMachineNode|awsCloudFormationNode|awsCloudWatchLogNode|awsS3BucketNode|awsS3FolderNode|awsS3FileNode|awsApiGatewayNode|awsEcrRepositoryNode|awsIotThingNode)$|^(awsAppRunnerServiceNode|awsEcsServiceNode|awsIotCertificateNode|awsIotPolicyNode|awsIotPolicyVersionNode)/",
                    "group": "2@2"
                },
                {
                    "command": "aws.apig.copyUrl",
                    "when": "view == aws.explorer && viewItem =~ /^(awsApiGatewayNode)$/",
                    "group": "2@0"
                },
                {
                    "command": "aws.s3.copyPath",
                    "when": "view == aws.explorer && viewItem =~ /^(awsS3FolderNode|awsS3FileNode)$/",
                    "group": "2@3"
                },
                {
                    "command": "aws.s3.presignedURL",
                    "when": "view == aws.explorer && viewItem =~ /^(awsS3FileNode)$/",
                    "group": "2@4"
                },
                {
                    "command": "aws.iot.detachCert",
                    "when": "view == aws.explorer && viewItem =~ /^(awsIotCertificateNode.Things)/",
                    "group": "3@1"
                },
                {
                    "command": "aws.iot.detachPolicy",
                    "when": "view == aws.explorer && viewItem == awsIotPolicyNode.Certificates",
                    "group": "3@1"
                },
                {
                    "command": "aws.iot.deleteThing",
                    "when": "view == aws.explorer && viewItem == awsIotThingNode",
                    "group": "3@1"
                },
                {
                    "command": "aws.iot.deleteCert",
                    "when": "view == aws.explorer && viewItem =~ /^awsIotCertificateNode.Policies/",
                    "group": "3@1"
                },
                {
                    "command": "aws.iot.deletePolicy",
                    "when": "view == aws.explorer && viewItem == awsIotPolicyNode.WithVersions",
                    "group": "3@1"
                },
                {
                    "command": "aws.iot.deletePolicyVersion",
                    "when": "view == aws.explorer && viewItem == awsIotPolicyVersionNode.NONDEFAULT",
                    "group": "3@1"
                },
                {
                    "command": "aws.s3.deleteBucket",
                    "when": "view == aws.explorer && viewItem == awsS3BucketNode",
                    "group": "3@1"
                },
                {
                    "command": "aws.s3.deleteFile",
                    "when": "view == aws.explorer && viewItem == awsS3FileNode",
                    "group": "3@1"
                },
                {
                    "command": "aws.downloadSchemaItemCode",
                    "when": "view == aws.explorer && viewItem == awsSchemaItemNode && !isCloud9",
                    "group": "1@1"
                },
                {
                    "command": "aws.cloudWatchLogs.viewLogStream",
                    "group": "0@1",
                    "when": "view == aws.explorer && viewItem == awsCloudWatchLogNode"
                },
                {
                    "command": "aws.ssmDocument.openLocalDocumentYaml",
                    "group": "0@1",
                    "when": "view == aws.explorer && viewItem =~ /^(awsDocumentItemNode|awsDocumentItemNodeWriteable)$/"
                },
                {
                    "command": "aws.ssmDocument.openLocalDocumentJson",
                    "group": "0@2",
                    "when": "view == aws.explorer && viewItem =~ /^(awsDocumentItemNode|awsDocumentItemNodeWriteable)$/"
                },
                {
                    "command": "aws.ssmDocument.updateDocumentVersion",
                    "group": "2@1",
                    "when": "view == aws.explorer && viewItem == awsDocumentItemNodeWriteable"
                },
                {
                    "command": "aws.ssmDocument.deleteDocument",
                    "group": "3@2",
                    "when": "view == aws.explorer && viewItem == awsDocumentItemNodeWriteable"
                },
                {
                    "command": "aws.ecs.runCommandInContainer",
                    "group": "0@1",
                    "when": "view == aws.explorer && viewItem =~ /^(awsEcsContainerNodeExec)(.*)$/"
                },
                {
                    "command": "aws.ecs.openTaskInTerminal",
                    "group": "0@2",
                    "when": "view == aws.explorer && viewItem =~ /^(awsEcsContainerNodeExec)(.*)$/ && !isCloud9"
                },
                {
                    "command": "aws.ecs.enableEcsExec",
                    "group": "0@2",
                    "when": "view == aws.explorer && viewItem == awsEcsServiceNode.DISABLED"
                },
                {
                    "command": "aws.ecs.disableEcsExec",
                    "group": "0@2",
                    "when": "view == aws.explorer && viewItem == awsEcsServiceNode.ENABLED"
                },
                {
                    "command": "aws.ecs.viewDocumentation",
                    "group": "1@3",
                    "when": "view == aws.explorer && viewItem =~ /^(awsEcsClusterNode|awsEcsContainerNode)$|^awsEcsServiceNode/"
                },
                {
                    "command": "aws.resources.configure",
                    "when": "view == aws.explorer && viewItem == resourcesRootNode",
                    "group": "1@1"
                },
                {
                    "command": "aws.resources.configure",
                    "when": "view == aws.explorer && viewItem == resourcesRootNode",
                    "group": "inline@1"
                },
                {
                    "command": "aws.resources.openResourcePreview",
                    "when": "view == aws.explorer && viewItem =~ /^(.*)(ResourceNode)$/",
                    "group": "1@1"
                },
                {
                    "command": "aws.resources.copyIdentifier",
                    "when": "view == aws.explorer && viewItem =~ /^(.*)(ResourceNode)$/",
                    "group": "1@1"
                },
                {
                    "command": "aws.resources.viewDocs",
                    "when": "view == aws.explorer && viewItem =~ /^(.*)(Documented)(.*)(ResourceTypeNode)$/",
                    "group": "1@1"
                },
                {
                    "command": "aws.resources.createResource",
                    "when": "view == aws.explorer && viewItem =~ /^(.*)(Creatable)(.*)(ResourceTypeNode)$/ && !isCloud9 && config.aws.experiments.jsonResourceModification",
                    "group": "2@1"
                },
                {
                    "command": "aws.resources.createResource",
                    "when": "view == aws.explorer && viewItem =~ /^(.*)(Creatable)(.*)(ResourceTypeNode)$/ && !isCloud9 && config.aws.experiments.jsonResourceModification",
                    "group": "inline@1"
                },
                {
                    "command": "aws.resources.updateResource",
                    "when": "view == aws.explorer && viewItem =~ /^(.*)(Updatable)(.*)(ResourceNode)$/ && !isCloud9 && config.aws.experiments.jsonResourceModification",
                    "group": "2@1"
                },
                {
                    "command": "aws.resources.deleteResource",
                    "when": "view == aws.explorer && viewItem =~ /^(.*)(Deletable)(.*)(ResourceNode)$/ && !isCloud9 && config.aws.experiments.jsonResourceModification",
                    "group": "2@2"
                },
                {
                    "command": "aws.apprunner.createServiceFromEcr",
                    "group": "0@2",
                    "when": "view == aws.explorer && viewItem =~ /awsEcrTagNode|awsEcrRepositoryNode/"
                },
                {
                    "command": "aws.apprunner.startDeployment",
                    "group": "0@1",
                    "when": "view == aws.explorer && viewItem == awsAppRunnerServiceNode.RUNNING"
                },
                {
                    "command": "aws.apprunner.createService",
                    "group": "0@2",
                    "when": "view == aws.explorer && viewItem == awsAppRunnerNode"
                },
                {
                    "command": "aws.apprunner.pauseService",
                    "group": "0@3",
                    "when": "view == aws.explorer && viewItem == awsAppRunnerServiceNode.RUNNING"
                },
                {
                    "command": "aws.apprunner.resumeService",
                    "group": "0@3",
                    "when": "view == aws.explorer && viewItem == awsAppRunnerServiceNode.PAUSED"
                },
                {
                    "command": "aws.apprunner.copyServiceUrl",
                    "group": "1@1",
                    "when": "view == aws.explorer && viewItem == awsAppRunnerServiceNode.RUNNING"
                },
                {
                    "command": "aws.apprunner.open",
                    "group": "1@2",
                    "when": "view == aws.explorer && viewItem == awsAppRunnerServiceNode.RUNNING"
                },
                {
                    "command": "aws.apprunner.deleteService",
                    "group": "3@1",
                    "when": "view == aws.explorer && viewItem =~ /awsAppRunnerServiceNode.[RUNNING|PAUSED|CREATE_FAILED]/"
                },
                {
                    "command": "aws.cloudFormation.newTemplate",
                    "group": "0@1",
                    "when": "view == aws.explorer && viewItem == awsCloudFormationRootNode"
                },
                {
                    "command": "aws.sam.newTemplate",
                    "group": "0@2",
                    "when": "view == aws.explorer && viewItem == awsCloudFormationRootNode"
                },
                {
                    "command": "aws.codeWhisperer.configure",
                    "when": "viewItem == awsCodeWhispererNode && !isCloud9",
                    "group": "inline@2"
                },
                {
                    "command": "aws.codeWhisperer.introduction",
                    "when": "viewItem == awsCodeWhispererNode && !isCloud9 && CODEWHISPERER_TERMS_ACCEPTED",
                    "group": "inline@1"
                },
                {
                    "command": "aws.cdk.refresh",
                    "when": "viewItem == awsCdkRootNode",
                    "group": "inline@1"
                },
                {
                    "command": "aws.cdk.refresh",
                    "when": "viewItem == awsCdkRootNode",
                    "group": "0@1"
                },
                {
                    "command": "aws.cdk.viewDocs",
                    "when": "viewItem == awsCdkRootNode",
                    "group": "0@2"
                },
                {
                    "command": "aws.auth.addConnection",
                    "when": "viewItem == awsAuthNode",
                    "group": "0@1"
                },
                {
                    "command": "aws.auth.switchConnections",
                    "when": "viewItem == awsAuthNode",
                    "group": "0@2"
                },
                {
                    "command": "aws.auth.signout",
                    "when": "viewItem == awsAuthNode",
                    "group": "0@3"
                },
                {
                    "command": "aws.auth.help",
                    "when": "viewItem == awsAuthNode",
                    "group": "inline@1"
                },
                {
                    "submenu": "aws.auth",
                    "when": "viewItem == awsAuthNode",
                    "group": "inline@2"
                }
            ],
            "aws.auth": [
                {
                    "command": "aws.auth.addConnection",
                    "group": "0@1"
                },
                {
                    "command": "aws.auth.switchConnections",
                    "group": "0@2"
                },
                {
                    "command": "aws.auth.signout",
                    "group": "0@3"
                }
            ]
        },
        "commands": [
            {
                "command": "aws.launchConfigForm",
                "title": "%AWS.command.launchConfigForm.title%",
                "category": "%AWS.title%",
                "cloud9": {
                    "cn": {
                        "category": "%AWS.title.cn%"
                    }
                }
            },
            {
                "command": "aws.apig.copyUrl",
                "title": "%AWS.command.apig.copyUrl%",
                "category": "%AWS.title%",
                "cloud9": {
                    "cn": {
                        "category": "%AWS.title.cn%"
                    }
                }
            },
            {
                "command": "aws.apig.invokeRemoteRestApi",
                "title": "%AWS.command.apig.invokeRemoteRestApi%",
                "category": "%AWS.title%",
                "cloud9": {
                    "cn": {
                        "category": "%AWS.title.cn%",
                        "title": "%AWS.command.apig.invokeRemoteRestApi.cn%"
                    }
                }
            },
            {
                "command": "aws.lambda.createNewSamApp",
                "title": "%AWS.command.createNewSamApp%",
                "category": "%AWS.title%",
                "cloud9": {
                    "cn": {
                        "category": "%AWS.title.cn%"
                    }
                }
            },
            {
                "command": "aws.login",
                "title": "%AWS.command.login%",
                "category": "%AWS.title%",
                "cloud9": {
                    "cn": {
                        "title": "%AWS.command.login.cn%",
                        "category": "%AWS.title.cn%"
                    }
                }
            },
            {
                "command": "aws.credentials.profile.create",
                "title": "%AWS.command.credentials.profile.create%",
                "category": "%AWS.title%",
                "cloud9": {
                    "cn": {
                        "category": "%AWS.title.cn%"
                    }
                }
            },
            {
                "command": "aws.credentials.edit",
                "title": "%AWS.command.credentials.edit%",
                "category": "%AWS.title%",
                "cloud9": {
                    "cn": {
                        "category": "%AWS.title.cn%"
                    }
                }
            },
            {
                "command": "aws.logout",
                "title": "%AWS.command.logout%",
                "category": "%AWS.title%",
                "cloud9": {
                    "cn": {
                        "category": "%AWS.title.cn%"
                    }
                }
            },
            {
                "command": "aws.auth.addConnection",
                "title": "%AWS.command.auth.addConnection%",
                "category": "%AWS.title%"
            },
            {
                "command": "aws.auth.switchConnections",
                "title": "%AWS.command.auth.switchConnections%",
                "category": "%AWS.title%"
            },
            {
                "command": "aws.auth.signout",
                "title": "%AWS.command.auth.signout%",
                "category": "%AWS.title%"
            },
            {
                "command": "aws.auth.help",
                "title": "%AWS.generic.viewDocs%",
                "category": "%AWS.title%",
                "icon": "$(question)"
            },
            {
                "command": "aws.createIssueOnGitHub",
                "title": "%AWS.command.createIssueOnGitHub%",
                "category": "%AWS.title%",
                "cloud9": {
                    "cn": {
                        "category": "%AWS.title.cn%"
                    }
                }
            },
            {
                "command": "aws.ecr.copyTagUri",
                "title": "%AWS.command.ecr.copyTagUri%",
                "category": "%AWS.title%",
                "cloud9": {
                    "cn": {
                        "category": "%AWS.title.cn%"
                    }
                }
            },
            {
                "command": "aws.ecr.deleteTag",
                "title": "%AWS.command.ecr.deleteTag%",
                "category": "%AWS.title%",
                "cloud9": {
                    "cn": {
                        "category": "%AWS.title.cn%"
                    }
                }
            },
            {
                "command": "aws.ecr.copyRepositoryUri",
                "title": "%AWS.command.ecr.copyRepositoryUri%",
                "category": "%AWS.title%",
                "cloud9": {
                    "cn": {
                        "category": "%AWS.title.cn%"
                    }
                }
            },
            {
                "command": "aws.ecr.createRepository",
                "title": "%AWS.command.ecr.createRepository%",
                "category": "%AWS.title%",
                "icon": "$(add)",
                "cloud9": {
                    "cn": {
                        "category": "%AWS.title.cn%"
                    }
                }
            },
            {
                "command": "aws.ecr.deleteRepository",
                "title": "%AWS.command.ecr.deleteRepository%",
                "category": "%AWS.title%",
                "cloud9": {
                    "cn": {
                        "category": "%AWS.title.cn%"
                    }
                }
            },
            {
                "command": "aws.showRegion",
                "title": "%AWS.command.showRegion%",
                "category": "%AWS.title%",
                "cloud9": {
                    "cn": {
                        "category": "%AWS.title.cn%"
                    }
                }
            },
            {
                "command": "aws.iot.createThing",
                "title": "%AWS.command.iot.createThing%",
                "category": "%AWS.title%",
                "icon": "$(add)",
                "cloud9": {
                    "cn": {
                        "category": "%AWS.title.cn%"
                    }
                }
            },
            {
                "command": "aws.iot.deleteThing",
                "title": "%AWS.generic.promptDelete%",
                "category": "%AWS.title%",
                "cloud9": {
                    "cn": {
                        "category": "%AWS.title.cn%"
                    }
                }
            },
            {
                "command": "aws.iot.createCert",
                "title": "%AWS.command.iot.createCert%",
                "category": "%AWS.title%",
                "icon": "$(add)",
                "cloud9": {
                    "cn": {
                        "category": "%AWS.title.cn%"
                    }
                }
            },
            {
                "command": "aws.iot.deleteCert",
                "title": "%AWS.generic.promptDelete%",
                "category": "%AWS.title%",
                "cloud9": {
                    "cn": {
                        "category": "%AWS.title.cn%"
                    }
                }
            },
            {
                "command": "aws.iot.attachCert",
                "title": "%AWS.command.iot.attachCert%",
                "category": "%AWS.title%",
                "icon": "$(aws-generic-attach-file)",
                "cloud9": {
                    "cn": {
                        "category": "%AWS.title.cn%"
                    }
                }
            },
            {
                "command": "aws.iot.attachPolicy",
                "title": "%AWS.command.iot.attachPolicy%",
                "category": "%AWS.title%",
                "icon": "$(aws-generic-attach-file)",
                "cloud9": {
                    "cn": {
                        "category": "%AWS.title.cn%"
                    }
                }
            },
            {
                "command": "aws.iot.activateCert",
                "title": "%AWS.command.iot.activateCert%",
                "category": "%AWS.title%",
                "cloud9": {
                    "cn": {
                        "category": "%AWS.title.cn%"
                    }
                }
            },
            {
                "command": "aws.iot.deactivateCert",
                "title": "%AWS.command.iot.deactivateCert%",
                "category": "%AWS.title%",
                "cloud9": {
                    "cn": {
                        "category": "%AWS.title.cn%"
                    }
                }
            },
            {
                "command": "aws.iot.revokeCert",
                "title": "%AWS.command.iot.revokeCert%",
                "category": "%AWS.title%",
                "cloud9": {
                    "cn": {
                        "category": "%AWS.title.cn%"
                    }
                }
            },
            {
                "command": "aws.iot.createPolicy",
                "title": "%AWS.command.iot.createPolicy%",
                "category": "%AWS.title%",
                "icon": "$(add)",
                "cloud9": {
                    "cn": {
                        "category": "%AWS.title.cn%"
                    }
                }
            },
            {
                "command": "aws.iot.deletePolicy",
                "title": "%AWS.generic.promptDelete%",
                "category": "%AWS.title%",
                "cloud9": {
                    "cn": {
                        "category": "%AWS.title.cn%"
                    }
                }
            },
            {
                "command": "aws.iot.createPolicyVersion",
                "title": "%AWS.command.iot.createPolicyVersion%",
                "category": "%AWS.title%",
                "cloud9": {
                    "cn": {
                        "category": "%AWS.title.cn%"
                    }
                }
            },
            {
                "command": "aws.iot.deletePolicyVersion",
                "title": "%AWS.generic.promptDelete%",
                "category": "%AWS.title%",
                "cloud9": {
                    "cn": {
                        "category": "%AWS.title.cn%"
                    }
                }
            },
            {
                "command": "aws.iot.detachCert",
                "title": "%AWS.command.iot.detachCert%",
                "category": "%AWS.title%",
                "cloud9": {
                    "cn": {
                        "category": "%AWS.title.cn%"
                    }
                }
            },
            {
                "command": "aws.iot.detachPolicy",
                "title": "%AWS.command.iot.detachCert%",
                "category": "%AWS.title%",
                "cloud9": {
                    "cn": {
                        "category": "%AWS.title.cn%"
                    }
                }
            },
            {
                "command": "aws.iot.viewPolicyVersion",
                "title": "%AWS.command.iot.viewPolicyVersion%",
                "category": "%AWS.title%",
                "cloud9": {
                    "cn": {
                        "category": "%AWS.title.cn%"
                    }
                }
            },
            {
                "command": "aws.iot.setDefaultPolicy",
                "title": "%AWS.command.iot.setDefaultPolicy%",
                "category": "%AWS.title%",
                "cloud9": {
                    "cn": {
                        "category": "%AWS.title.cn%"
                    }
                }
            },
            {
                "command": "aws.iot.copyEndpoint",
                "title": "%AWS.command.iot.copyEndpoint%",
                "category": "%AWS.title%",
                "cloud9": {
                    "cn": {
                        "category": "%AWS.title.cn%"
                    }
                }
            },
            {
                "command": "aws.s3.presignedURL",
                "title": "%AWS.command.s3.presignedURL%",
                "category": "%AWS.title%"
            },
            {
                "command": "aws.s3.copyPath",
                "title": "%AWS.command.s3.copyPath%",
                "category": "%AWS.title%",
                "cloud9": {
                    "cn": {
                        "category": "%AWS.title.cn%"
                    }
                }
            },
            {
                "command": "aws.s3.downloadFileAs",
                "title": "%AWS.command.s3.downloadFileAs%",
                "category": "%AWS.title%",
                "icon": "$(cloud-download)",
                "cloud9": {
                    "cn": {
                        "category": "%AWS.title.cn%"
                    }
                }
            },
            {
                "command": "aws.s3.openFile",
                "title": "%AWS.command.s3.openFile%",
                "category": "%AWS.title%",
                "icon": "$(open-preview)"
            },
            {
                "command": "aws.s3.editFile",
                "title": "%AWS.command.s3.editFile%",
                "category": "%AWS.title%",
                "icon": "$(edit)"
            },
            {
                "command": "aws.s3.uploadFile",
                "title": "%AWS.command.s3.uploadFile%",
                "category": "%AWS.title%",
                "icon": "$(cloud-upload)",
                "cloud9": {
                    "cn": {
                        "category": "%AWS.title.cn%"
                    }
                }
            },
            {
                "command": "aws.s3.uploadFileToParent",
                "title": "%AWS.command.s3.uploadFileToParent%",
                "category": "%AWS.title%",
                "cloud9": {
                    "cn": {
                        "category": "%AWS.title.cn%"
                    }
                }
            },
            {
                "command": "aws.s3.createFolder",
                "title": "%AWS.command.s3.createFolder%",
                "category": "%AWS.title%",
                "icon": "$(new-folder)",
                "cloud9": {
                    "cn": {
                        "category": "%AWS.title.cn%"
                    }
                }
            },
            {
                "command": "aws.s3.createBucket",
                "title": "%AWS.command.s3.createBucket%",
                "category": "%AWS.title%",
                "icon": "$(aws-s3-create-bucket)",
                "cloud9": {
                    "cn": {
                        "category": "%AWS.title.cn%"
                    }
                }
            },
            {
                "command": "aws.s3.deleteBucket",
                "title": "%AWS.generic.promptDelete%",
                "category": "%AWS.title%",
                "cloud9": {
                    "cn": {
                        "category": "%AWS.title.cn%"
                    }
                }
            },
            {
                "command": "aws.s3.deleteFile",
                "title": "%AWS.generic.promptDelete%",
                "category": "%AWS.title%",
                "cloud9": {
                    "cn": {
                        "category": "%AWS.title.cn%"
                    }
                }
            },
            {
                "command": "aws.invokeLambda",
                "title": "%AWS.command.invokeLambda%",
                "category": "%AWS.title%",
                "cloud9": {
                    "cn": {
                        "title": "%AWS.command.invokeLambda.cn%",
                        "category": "%AWS.title.cn%"
                    }
                }
            },
            {
                "command": "aws.downloadLambda",
                "title": "%AWS.command.downloadLambda%",
                "category": "%AWS.title%",
                "enablement": "viewItem == awsRegionFunctionNodeDownloadable",
                "cloud9": {
                    "cn": {
                        "category": "%AWS.title.cn%"
                    }
                }
            },
            {
                "command": "aws.uploadLambda",
                "title": "%AWS.command.uploadLambda%",
                "category": "%AWS.title%",
                "cloud9": {
                    "cn": {
                        "category": "%AWS.title.cn%"
                    }
                }
            },
            {
                "command": "aws.deleteLambda",
                "title": "%AWS.generic.promptDelete%",
                "category": "%AWS.title%",
                "cloud9": {
                    "cn": {
                        "category": "%AWS.title.cn%"
                    }
                }
            },
            {
                "command": "aws.deploySamApplication",
                "title": "%AWS.command.deploySamApplication%",
                "category": "%AWS.title%",
                "cloud9": {
                    "cn": {
                        "category": "%AWS.title.cn%"
                    }
                }
            },
            {
                "command": "aws.submitFeedback",
                "title": "%AWS.command.submitFeedback%",
                "category": "%AWS.title%",
                "icon": "$(comment)",
                "cloud9": {
                    "cn": {
                        "category": "%AWS.title.cn%"
                    }
                }
            },
            {
                "command": "aws.refreshAwsExplorer",
                "title": "%AWS.command.refreshAwsExplorer%",
                "category": "%AWS.title%",
                "icon": {
                    "dark": "resources/icons/vscode/dark/refresh.svg",
                    "light": "resources/icons/vscode/light/refresh.svg"
                }
            },
            {
                "command": "aws.samcli.detect",
                "title": "%AWS.command.samcli.detect%",
                "category": "%AWS.title%",
                "cloud9": {
                    "cn": {
                        "category": "%AWS.title.cn%"
                    }
                }
            },
            {
                "command": "aws.deleteCloudFormation",
                "title": "%AWS.command.deleteCloudFormation%",
                "category": "%AWS.title%",
                "cloud9": {
                    "cn": {
                        "category": "%AWS.title.cn%"
                    }
                }
            },
            {
                "command": "aws.downloadStateMachineDefinition",
                "title": "%AWS.command.downloadStateMachineDefinition%",
                "category": "%AWS.title%",
                "cloud9": {
                    "cn": {
                        "category": "%AWS.title.cn%"
                    }
                }
            },
            {
                "command": "aws.executeStateMachine",
                "title": "%AWS.command.executeStateMachine%",
                "category": "%AWS.title%",
                "cloud9": {
                    "cn": {
                        "category": "%AWS.title.cn%"
                    }
                }
            },
            {
                "command": "aws.renderStateMachineGraph",
                "title": "%AWS.command.renderStateMachineGraph%",
                "category": "%AWS.title%",
                "cloud9": {
                    "cn": {
                        "category": "%AWS.title.cn%"
                    }
                }
            },
            {
                "command": "aws.copyArn",
                "title": "%AWS.command.copyArn%",
                "category": "%AWS.title%",
                "cloud9": {
                    "cn": {
                        "category": "%AWS.title.cn%"
                    }
                }
            },
            {
                "command": "aws.copyName",
                "title": "%AWS.command.copyName%",
                "category": "%AWS.title%",
                "cloud9": {
                    "cn": {
                        "category": "%AWS.title.cn%"
                    }
                }
            },
            {
                "command": "aws.listCommands",
                "title": "%AWS.command.listCommands%",
                "category": "%AWS.title%",
                "cloud9": {
                    "cn": {
                        "title": "%AWS.command.listCommands.cn%",
                        "category": "%AWS.title.cn%"
                    }
                }
            },
            {
                "command": "aws.viewSchemaItem",
                "title": "%AWS.command.viewSchemaItem%",
                "category": "%AWS.title%",
                "cloud9": {
                    "cn": {
                        "category": "%AWS.title.cn%"
                    }
                }
            },
            {
                "command": "aws.searchSchema",
                "title": "%AWS.command.searchSchema%",
                "category": "%AWS.title%",
                "cloud9": {
                    "cn": {
                        "category": "%AWS.title.cn%"
                    }
                }
            },
            {
                "command": "aws.searchSchemaPerRegistry",
                "title": "%AWS.command.searchSchemaPerRegistry%",
                "category": "%AWS.title%",
                "cloud9": {
                    "cn": {
                        "category": "%AWS.title.cn%"
                    }
                }
            },
            {
                "command": "aws.downloadSchemaItemCode",
                "title": "%AWS.command.downloadSchemaItemCode%",
                "category": "%AWS.title%",
                "cloud9": {
                    "cn": {
                        "category": "%AWS.title.cn%"
                    }
                }
            },
            {
                "command": "aws.viewLogs",
                "title": "%AWS.command.viewLogs%",
                "category": "%AWS.title%"
            },
            {
                "command": "aws.help",
                "title": "%AWS.command.help%",
                "category": "%AWS.title%",
                "cloud9": {
                    "cn": {
                        "category": "%AWS.title.cn%"
                    }
                }
            },
            {
                "command": "aws.github",
                "title": "%AWS.command.github%",
                "category": "%AWS.title%",
                "cloud9": {
                    "cn": {
                        "category": "%AWS.title.cn%"
                    }
                }
            },
            {
                "command": "aws.quickStart",
                "title": "%AWS.command.quickStart%",
                "category": "%AWS.title%",
                "cloud9": {
                    "cn": {
                        "category": "%AWS.title.cn%"
                    }
                }
            },
            {
                "command": "aws.cdk.refresh",
                "title": "%AWS.command.refreshCdkExplorer%",
                "category": "%AWS.title%",
                "icon": {
                    "dark": "resources/icons/vscode/dark/refresh.svg",
                    "light": "resources/icons/vscode/light/refresh.svg"
                },
                "cloud9": {
                    "cn": {
                        "category": "%AWS.title.cn%"
                    }
                }
            },
            {
                "command": "aws.cdk.viewDocs",
                "title": "%AWS.generic.viewDocs%",
                "category": "%AWS.title%"
            },
            {
                "command": "aws.stepfunctions.createStateMachineFromTemplate",
                "title": "%AWS.command.stepFunctions.createStateMachineFromTemplate%",
                "category": "%AWS.title%",
                "cloud9": {
                    "cn": {
                        "category": "%AWS.title.cn%"
                    }
                }
            },
            {
                "command": "aws.stepfunctions.publishStateMachine",
                "title": "%AWS.command.stepFunctions.publishStateMachine%",
                "category": "%AWS.title%",
                "cloud9": {
                    "cn": {
                        "category": "%AWS.title.cn%"
                    }
                }
            },
            {
                "command": "aws.previewStateMachine",
                "title": "%AWS.command.stepFunctions.previewStateMachine%",
                "category": "%AWS.title%",
                "icon": "$(aws-stepfunctions-preview)",
                "cloud9": {
                    "cn": {
                        "category": "%AWS.title.cn%"
                    }
                }
            },
            {
                "command": "aws.cdk.renderStateMachineGraph",
                "title": "%AWS.command.cdk.previewStateMachine%",
                "category": "AWS",
                "icon": "$(aws-stepfunctions-preview)"
            },
            {
                "command": "aws.aboutToolkit",
                "title": "%AWS.command.aboutToolkit%",
                "category": "%AWS.title%"
            },
            {
                "command": "aws.cloudWatchLogs.viewLogStream",
                "title": "%AWS.command.viewLogStream%",
                "category": "%AWS.title%",
                "cloud9": {
                    "cn": {
                        "category": "%AWS.title.cn%"
                    }
                }
            },
            {
                "command": "aws.ssmDocument.createLocalDocument",
                "title": "%AWS.command.ssmDocument.createLocalDocument%",
                "category": "%AWS.title%",
                "cloud9": {
                    "cn": {
                        "category": "%AWS.title.cn%"
                    }
                }
            },
            {
                "command": "aws.ssmDocument.openLocalDocument",
                "title": "%AWS.command.ssmDocument.openLocalDocument%",
                "category": "%AWS.title%",
                "icon": "$(cloud-download)",
                "cloud9": {
                    "cn": {
                        "category": "%AWS.title.cn%"
                    }
                }
            },
            {
                "command": "aws.ssmDocument.openLocalDocumentJson",
                "title": "%AWS.command.ssmDocument.openLocalDocumentJson%",
                "category": "%AWS.title%",
                "cloud9": {
                    "cn": {
                        "category": "%AWS.title.cn%"
                    }
                }
            },
            {
                "command": "aws.ssmDocument.openLocalDocumentYaml",
                "title": "%AWS.command.ssmDocument.openLocalDocumentYaml%",
                "category": "%AWS.title%",
                "cloud9": {
                    "cn": {
                        "category": "%AWS.title.cn%"
                    }
                }
            },
            {
                "command": "aws.ssmDocument.deleteDocument",
                "title": "%AWS.command.ssmDocument.deleteDocument%",
                "category": "%AWS.title%",
                "cloud9": {
                    "cn": {
                        "category": "%AWS.title.cn%"
                    }
                }
            },
            {
                "command": "aws.ssmDocument.publishDocument",
                "title": "%AWS.command.ssmDocument.publishDocument%",
                "category": "%AWS.title%",
                "icon": "$(cloud-upload)",
                "cloud9": {
                    "cn": {
                        "category": "%AWS.title.cn%"
                    }
                }
            },
            {
                "command": "aws.ssmDocument.updateDocumentVersion",
                "title": "%AWS.command.ssmDocument.updateDocumentVersion%",
                "category": "%AWS.title%",
                "cloud9": {
                    "cn": {
                        "category": "%AWS.title.cn%"
                    }
                }
            },
            {
                "command": "aws.copyLogStreamName",
                "title": "%AWS.command.copyLogStreamName%",
                "category": "%AWS.title%",
                "icon": "$(files)",
                "cloud9": {
                    "cn": {
                        "category": "%AWS.title.cn%"
                    }
                }
            },
            {
                "command": "aws.saveCurrentLogStreamContent",
                "title": "%AWS.command.saveCurrentLogStreamContent%",
                "category": "%AWS.title%",
                "icon": "$(save-as)",
                "cloud9": {
                    "cn": {
                        "category": "%AWS.title.cn%"
                    }
                }
            },
            {
                "command": "aws.addSamDebugConfig",
                "title": "%AWS.command.addSamDebugConfig%",
                "category": "%AWS.title%",
                "cloud9": {
                    "cn": {
                        "category": "%AWS.title.cn%"
                    }
                }
            },
            {
                "command": "aws.toggleSamCodeLenses",
                "title": "%AWS.command.toggleSamCodeLenses%",
                "category": "%AWS.title%",
                "cloud9": {
                    "cn": {
                        "category": "%AWS.title.cn%"
                    }
                }
            },
            {
                "command": "aws.ecs.runCommandInContainer",
                "title": "%AWS.ecs.runCommandInContainer%",
                "category": "%AWS.title%",
                "enablement": "viewItem == awsEcsContainerNodeExecEnabled",
                "cloud9": {
                    "cn": {
                        "category": "%AWS.title.cn%"
                    }
                }
            },
            {
                "command": "aws.ecs.openTaskInTerminal",
                "title": "%AWS.ecs.openTaskInTerminal%",
                "category": "%AWS.title%",
                "enablement": "viewItem == awsEcsContainerNodeExecEnabled",
                "cloud9": {
                    "cn": {
                        "category": "%AWS.title.cn%"
                    }
                }
            },
            {
                "command": "aws.ecs.enableEcsExec",
                "title": "%AWS.ecs.enableEcsExec%",
                "category": "%AWS.title%",
                "cloud9": {
                    "cn": {
                        "category": "%AWS.title.cn%"
                    }
                }
            },
            {
                "command": "aws.ecs.viewDocumentation",
                "title": "%AWS.generic.viewDocs%",
                "category": "%AWS.title%",
                "cloud9": {
                    "cn": {
                        "category": "%AWS.title.cn%"
                    }
                }
            },
            {
                "command": "aws.resources.copyIdentifier",
                "title": "%AWS.command.resources.copyIdentifier%",
                "category": "%AWS.title%",
                "cloud9": {
                    "cn": {
                        "category": "%AWS.title.cn%"
                    }
                }
            },
            {
                "command": "aws.resources.openResourcePreview",
                "title": "%AWS.generic.preview%",
                "category": "%AWS.title%",
                "icon": "$(open-preview)",
                "cloud9": {
                    "cn": {
                        "category": "%AWS.title.cn%"
                    }
                }
            },
            {
                "command": "aws.resources.createResource",
                "title": "%AWS.generic.create%",
                "category": "%AWS.title%",
                "icon": "$(add)",
                "cloud9": {
                    "cn": {
                        "category": "%AWS.title.cn%"
                    }
                }
            },
            {
                "command": "aws.resources.deleteResource",
                "title": "%AWS.generic.promptDelete%",
                "category": "%AWS.title%",
                "cloud9": {
                    "cn": {
                        "category": "%AWS.title.cn%"
                    }
                }
            },
            {
                "command": "aws.resources.updateResource",
                "title": "%AWS.generic.promptUpdate%",
                "category": "%AWS.title%",
                "icon": "$(pencil)",
                "cloud9": {
                    "cn": {
                        "category": "%AWS.title.cn%"
                    }
                }
            },
            {
                "command": "aws.resources.updateResourceInline",
                "title": "%AWS.generic.promptUpdate%",
                "category": "%AWS.title%",
                "icon": "$(pencil)",
                "cloud9": {
                    "cn": {
                        "category": "%AWS.title.cn%"
                    }
                }
            },
            {
                "command": "aws.resources.saveResource",
                "title": "%AWS.generic.save%",
                "category": "%AWS.title%",
                "icon": "$(save)",
                "cloud9": {
                    "cn": {
                        "category": "%AWS.title.cn%"
                    }
                }
            },
            {
                "command": "aws.resources.closeResource",
                "title": "%AWS.generic.close%",
                "category": "%AWS.title%",
                "icon": "$(close)",
                "cloud9": {
                    "cn": {
                        "category": "%AWS.title.cn%"
                    }
                }
            },
            {
                "command": "aws.resources.viewDocs",
                "title": "%AWS.generic.viewDocs%",
                "category": "%AWS.title%",
                "icon": "$(book)",
                "cloud9": {
                    "cn": {
                        "category": "%AWS.title.cn%"
                    }
                }
            },
            {
                "command": "aws.resources.configure",
                "title": "%AWS.command.resources.configure%",
                "category": "%AWS.title%",
                "icon": "$(gear)",
                "cloud9": {
                    "cn": {
                        "category": "%AWS.title.cn%"
                    }
                }
            },
            {
                "command": "aws.apprunner.createService",
                "title": "%AWS.command.apprunner.createService%",
                "category": "%AWS.title%",
                "cloud9": {
                    "cn": {
                        "category": "%AWS.title.cn%"
                    }
                }
            },
            {
                "command": "aws.ecs.disableEcsExec",
                "title": "%AWS.ecs.disableEcsExec%",
                "category": "%AWS.title%",
                "cloud9": {
                    "cn": {
                        "category": "%AWS.title.cn%"
                    }
                }
            },
            {
                "command": "aws.apprunner.createServiceFromEcr",
                "title": "%AWS.command.apprunner.createServiceFromEcr%",
                "category": "%AWS.title%",
                "cloud9": {
                    "cn": {
                        "category": "%AWS.title.cn%"
                    }
                }
            },
            {
                "command": "aws.apprunner.pauseService",
                "title": "%AWS.command.apprunner.pauseService%",
                "category": "%AWS.title%",
                "cloud9": {
                    "cn": {
                        "category": "%AWS.title.cn%"
                    }
                }
            },
            {
                "command": "aws.apprunner.resumeService",
                "title": "%AWS.command.apprunner.resumeService%",
                "category": "AWS",
                "cloud9": {
                    "cn": {
                        "category": "%AWS.title.cn%"
                    }
                }
            },
            {
                "command": "aws.apprunner.copyServiceUrl",
                "title": "%AWS.command.apprunner.copyServiceUrl%",
                "category": "%AWS.title%",
                "cloud9": {
                    "cn": {
                        "category": "%AWS.title.cn%"
                    }
                }
            },
            {
                "command": "aws.apprunner.open",
                "title": "%AWS.command.apprunner.open%",
                "category": "%AWS.title%",
                "cloud9": {
                    "cn": {
                        "category": "%AWS.title.cn%"
                    }
                }
            },
            {
                "command": "aws.apprunner.deleteService",
                "title": "%AWS.generic.promptDelete%",
                "category": "%AWS.title%",
                "cloud9": {
                    "cn": {
                        "category": "%AWS.title.cn%"
                    }
                }
            },
            {
                "command": "aws.apprunner.startDeployment",
                "title": "%AWS.command.apprunner.startDeployment%",
                "category": "%AWS.title%",
                "cloud9": {
                    "cn": {
                        "category": "%AWS.title.cn%"
                    }
                }
            },
            {
                "command": "aws.cloudFormation.newTemplate",
                "title": "%AWS.command.cloudFormation.newTemplate%",
                "category": "%AWS.title%",
                "cloud9": {
                    "cn": {
                        "category": "%AWS.title.cn%"
                    }
                }
            },
            {
                "command": "aws.sam.newTemplate",
                "title": "%AWS.command.sam.newTemplate%",
                "category": "%AWS.title%",
                "cloud9": {
                    "cn": {
                        "category": "%AWS.title.cn%"
                    }
                }
            },
            {
                "command": "aws.codeWhisperer",
                "title": "%AWS.command.codewhisperer.title%",
                "category": "%AWS.title%"
            },
            {
                "command": "aws.codeWhisperer.configure",
                "title": "%AWS.command.codewhisperer.configure%",
                "category": "%AWS.title%",
                "icon": "$(gear)",
                "cloud9": {
                    "cn": {
                        "category": "%AWS.title.cn%"
                    }
                }
            },
            {
                "command": "aws.codeWhisperer.introduction",
                "title": "%AWS.command.codewhisperer.introduction%",
                "category": "%AWS.title%",
                "icon": "$(question)",
                "cloud9": {
                    "cn": {
                        "category": "%AWS.title.cn%"
                    }
                }
            },
            {
                "command": "aws.dev.openMenu",
                "title": "Open Developer Menu",
                "category": "AWS (Developer)",
                "enablement": "aws.isDevMode"
            }
        ],
        "jsonValidation": [
            {
                "fileMatch": ".aws/templates.json",
                "url": "./dist/src/templates/templates.json"
            },
            {
                "fileMatch": "*ecs-task-def.json",
                "url": "https://ecs-intellisense.s3-us-west-2.amazonaws.com/task-definition/schema.json"
            }
        ],
        "languages": [
            {
                "id": "asl",
                "extensions": [
                    ".asl.json",
                    ".asl"
                ],
                "aliases": [
                    "Amazon States Language"
                ]
            },
            {
                "id": "asl-yaml",
                "aliases": [
                    "Amazon States Language (YAML)"
                ],
                "extensions": [
                    ".asl.yaml",
                    ".asl.yml"
                ]
            },
            {
                "id": "ssm-json",
                "extensions": [
                    ".ssm.json"
                ],
                "aliases": [
                    "AWS Systems Manager Document (JSON)"
                ]
            },
            {
                "id": "ssm-yaml",
                "extensions": [
                    ".ssm.yaml",
                    ".ssm.yml"
                ],
                "aliases": [
                    "AWS Systems Manager Document (YAML)"
                ]
            }
        ],
        "keybindings": [
            {
                "command": "aws.previewStateMachine",
                "key": "ctrl+shift+v",
                "mac": "cmd+shift+v",
                "when": "editorTextFocus && editorLangId == asl || editorTextFocus && editorLangId == asl-yaml"
            },
            {
                "command": "aws.codeWhisperer",
                "key": "alt+c",
                "mac": "alt+c",
                "when": "editorTextFocus"
            },
            {
                "command": "aws.codeWhisperer.nextCodeSuggestion",
                "key": "right",
                "mac": "right",
                "when": "editorTextFocus && CODEWHISPERER_SERVICE_ACTIVE"
            },
            {
                "command": "aws.codeWhisperer.previousCodeSuggestion",
                "key": "left",
                "mac": "left",
                "when": "editorTextFocus && CODEWHISPERER_SERVICE_ACTIVE"
            },
            {
                "command": "aws.codeWhisperer.rejectCodeSuggestion",
                "key": "escape",
                "mac": "escape",
                "when": "editorTextFocus && CODEWHISPERER_SERVICE_ACTIVE"
            },
            {
                "command": "aws.codeWhisperer.rejectCodeSuggestion",
                "key": "backspace",
                "mac": "backspace",
                "when": "editorTextFocus && CODEWHISPERER_SERVICE_ACTIVE"
            },
            {
                "command": "aws.codeWhisperer.rejectCodeSuggestion",
                "key": "up",
                "mac": "up",
                "when": "editorTextFocus && CODEWHISPERER_SERVICE_ACTIVE",
                "args": "up"
            },
            {
                "command": "aws.codeWhisperer.rejectCodeSuggestion",
                "key": "down",
                "mac": "down",
                "when": "editorTextFocus && CODEWHISPERER_SERVICE_ACTIVE",
                "args": "down"
            },
            {
                "command": "aws.codeWhisperer.acceptCodeSuggestion",
                "key": "tab",
                "mac": "tab",
                "when": "editorTextFocus && CODEWHISPERER_SERVICE_ACTIVE"
            },
            {
                "key": "right",
                "command": "editor.action.inlineSuggest.showNext",
                "when": "inlineSuggestionVisible && !editorReadonly && CODEWHISPERER_ENABLED"
            },
            {
                "key": "left",
                "command": "editor.action.inlineSuggest.showPrevious",
                "when": "inlineSuggestionVisible && !editorReadonly && CODEWHISPERER_ENABLED"
            }
        ],
        "grammars": [
            {
                "language": "asl",
                "scopeName": "source.asl",
                "path": "./syntaxes/ASL.tmLanguage"
            },
            {
                "language": "asl-yaml",
                "scopeName": "source.asl.yaml",
                "path": "./syntaxes/asl-yaml.tmLanguage.json"
            },
            {
                "language": "ssm-json",
                "scopeName": "source.ssmjson",
                "path": "./syntaxes/SSMJSON.tmLanguage"
            },
            {
                "language": "ssm-yaml",
                "scopeName": "source.ssmyaml",
                "path": "./syntaxes/SSMYAML.tmLanguage"
            }
        ],
        "resourceLabelFormatters": [
            {
                "scheme": "awsCloudWatchLogs",
                "formatting": {
                    "label": "${path}",
                    "separator": "\\"
                }
            },
            {
                "scheme": "s3*",
                "formatting": {
                    "label": "[S3] ${path}",
                    "separator": "/"
                }
            }
        ],
        "walkthroughs": [
            {
                "id": "getStarted",
                "title": "%AWS.walkthrough.gettingStarted.title%",
                "description": "%AWS.walkthrough.gettingStarted.description%",
                "cloud9": {
                    "cn": {
                        "description": "%AWS.walkthrough.gettingStarted.description.cn%"
                    }
                },
                "steps": [
                    {
                        "id": "connect",
                        "title": "%AWS.walkthrough.gettingStarted.connect%",
                        "media": {
                            "markdown": "resources/walkthrough/setup-connect.md"
                        },
                        "completionEvents": [
                            "onContext:config.aws.profile"
                        ]
                    },
                    {
                        "id": "changeRegions",
                        "title": "%AWS.walkthrough.gettingStarted.changeRegions%",
                        "media": {
                            "markdown": "resources/walkthrough/setup-region.md"
                        },
                        "completionEvents": [
                            "onCommand:aws.showRegion"
                        ]
                    },
                    {
                        "id": "setupToolchain",
                        "title": "%AWS.walkthrough.gettingStarted.setupToolchain%",
                        "media": {
                            "markdown": "resources/walkthrough/setup-toolchain.md"
                        }
                    }
                ]
            }
        ],
        "icons": {
            "aws-apprunner-service": {
                "description": "AWS Contributed Icon",
                "default": {
                    "fontPath": "./resources/fonts/aws-toolkit-icons.woff",
                    "fontCharacter": "\\e000"
                }
            },
            "aws-cdk-logo": {
                "description": "AWS Contributed Icon",
                "default": {
                    "fontPath": "./resources/fonts/aws-toolkit-icons.woff",
                    "fontCharacter": "\\e001"
                }
            },
            "aws-cloudformation-stack": {
                "description": "AWS Contributed Icon",
                "default": {
                    "fontPath": "./resources/fonts/aws-toolkit-icons.woff",
                    "fontCharacter": "\\e002"
                }
            },
            "aws-cloudwatch-log-group": {
                "description": "AWS Contributed Icon",
                "default": {
                    "fontPath": "./resources/fonts/aws-toolkit-icons.woff",
                    "fontCharacter": "\\e003"
                }
            },
            "aws-ecr-registry": {
                "description": "AWS Contributed Icon",
                "default": {
                    "fontPath": "./resources/fonts/aws-toolkit-icons.woff",
                    "fontCharacter": "\\e004"
                }
            },
            "aws-ecs-cluster": {
                "description": "AWS Contributed Icon",
                "default": {
                    "fontPath": "./resources/fonts/aws-toolkit-icons.woff",
                    "fontCharacter": "\\e005"
                }
            },
            "aws-ecs-container": {
                "description": "AWS Contributed Icon",
                "default": {
                    "fontPath": "./resources/fonts/aws-toolkit-icons.woff",
                    "fontCharacter": "\\e006"
                }
            },
            "aws-ecs-service": {
                "description": "AWS Contributed Icon",
                "default": {
                    "fontPath": "./resources/fonts/aws-toolkit-icons.woff",
                    "fontCharacter": "\\e007"
                }
            },
            "aws-generic-attach-file": {
                "description": "AWS Contributed Icon",
                "default": {
                    "fontPath": "./resources/fonts/aws-toolkit-icons.woff",
                    "fontCharacter": "\\e008"
                }
            },
            "aws-iot-certificate": {
                "description": "AWS Contributed Icon",
                "default": {
                    "fontPath": "./resources/fonts/aws-toolkit-icons.woff",
                    "fontCharacter": "\\e009"
                }
            },
            "aws-iot-policy": {
                "description": "AWS Contributed Icon",
                "default": {
                    "fontPath": "./resources/fonts/aws-toolkit-icons.woff",
                    "fontCharacter": "\\e00a"
                }
            },
            "aws-iot-thing": {
                "description": "AWS Contributed Icon",
                "default": {
                    "fontPath": "./resources/fonts/aws-toolkit-icons.woff",
                    "fontCharacter": "\\e00b"
                }
            },
            "aws-lambda-function": {
                "description": "AWS Contributed Icon",
                "default": {
                    "fontPath": "./resources/fonts/aws-toolkit-icons.woff",
                    "fontCharacter": "\\e00c"
                }
            },
            "aws-s3-bucket": {
                "description": "AWS Contributed Icon",
                "default": {
                    "fontPath": "./resources/fonts/aws-toolkit-icons.woff",
                    "fontCharacter": "\\e00d"
                }
            },
            "aws-s3-create-bucket": {
                "description": "AWS Contributed Icon",
                "default": {
                    "fontPath": "./resources/fonts/aws-toolkit-icons.woff",
                    "fontCharacter": "\\e00e"
                }
            },
            "aws-schemas-registry": {
                "description": "AWS Contributed Icon",
                "default": {
                    "fontPath": "./resources/fonts/aws-toolkit-icons.woff",
                    "fontCharacter": "\\e00f"
                }
            },
            "aws-schemas-schema": {
                "description": "AWS Contributed Icon",
                "default": {
                    "fontPath": "./resources/fonts/aws-toolkit-icons.woff",
                    "fontCharacter": "\\e010"
                }
            },
            "aws-stepfunctions-preview": {
                "description": "AWS Contributed Icon",
                "default": {
                    "fontPath": "./resources/fonts/aws-toolkit-icons.woff",
                    "fontCharacter": "\\e011"
                }
            }
        }
    },
    "scripts": {
        "prepare": "husky install",
        "vscode:prepublish": "npm run clean && npm run buildScripts && npm run lint && webpack --mode production && npm run copyFiles -- --webpacked",
        "clean": "ts-node ./scripts/clean.ts dist",
        "reset": "npm run clean -- node_modules && npm install",
        "copyFiles": "ts-node ./scripts/build/copyFiles.ts",
        "buildScripts": "npm run generateClients && npm run generatePackage && npm run generateNonCodeFiles && npm run copyFiles",
        "compile": "npm run clean && npm run buildScripts && webpack --mode development && npm run copyFiles -- --webpacked",
        "watch": "npm run clean && npm run buildScripts && tsc -watch -p ./",
        "postinstall": "npm run generateTelemetry && npm run generateConfigurationAttributes",
        "testCompile": "npm run buildScripts && tsc -p ./ && npm run instrument",
        "test": "npm run testCompile && ts-node ./scripts/test/test.ts && npm run report",
        "integrationTest": "npm run testCompile && ts-node ./scripts/test/integrationTest.ts && npm run report",
        "lint": "eslint -c .eslintrc.js --ext .ts .",
        "lintfix": "eslint -c .eslintrc.js --fix --ext .ts .",
        "package": "ts-node ./scripts/build/package.ts",
        "install-plugin": "vsce package -o aws-toolkit-vscode-test.vsix && code --install-extension aws-toolkit-vscode-test.vsix",
        "generateClients": "ts-node ./scripts/build/generateServiceClient.ts ",
        "generatePackage": "ts-node ./scripts/build/generateIcons.ts",
        "generateTelemetry": "node node_modules/@aws-toolkits/telemetry/lib/generateTelemetry.js --extraInput=src/shared/telemetry/vscodeTelemetry.json --output=src/shared/telemetry/telemetry.gen.ts",
        "generateNonCodeFiles": "ts-node ./scripts/build/generateNonCodeFiles.ts",
        "generateConfigurationAttributes": "ts-node ./scripts/build/generateConfigurationAttributes.ts",
        "newChange": "ts-node ./scripts/newChange.ts",
        "createRelease": "ts-node ./scripts/build/createRelease.ts",
        "serve": "webpack serve --config-name vue-hmr --mode development",
        "instrument": "nyc instrument --in-place ./dist/src",
        "report": "nyc report --reporter=html --reporter=json"
    },
    "devDependencies": {
<<<<<<< HEAD
        "@aws-toolkits/telemetry": "^1.0.75",
=======
        "@aws-toolkits/telemetry": "^1.0.76",
>>>>>>> ce185045
        "@cspotcode/source-map-support": "^0.8.1",
        "@sinonjs/fake-timers": "^8.1.0",
        "@types/adm-zip": "^0.4.34",
        "@types/async-lock": "^1.1.3",
        "@types/bytes": "^3.1.0",
        "@types/cross-spawn": "^6.0.0",
        "@types/fs-extra": "^9.0.11",
        "@types/glob": "^7.1.1",
        "@types/js-yaml": "^4.0.5",
        "@types/lodash": "^4.14.180",
        "@types/marked": "^4.0.2",
        "@types/mime-types": "^2.1.1",
        "@types/mocha": "^10.0.0",
        "@types/node": "^14.18.5",
        "@types/readline-sync": "^1.4.3",
        "@types/semver": "^7.3.6",
        "@types/sinon": "^10.0.5",
        "@types/sinonjs__fake-timers": "^8.1.1",
        "@types/tcp-port-used": "^1.0.1",
        "@types/uuid": "^8.3.3",
        "@types/vscode": "1.50.0",
        "@types/vscode-webview": "^1.57.0",
        "@types/xml2js": "^0.4.8",
        "@typescript-eslint/eslint-plugin": "^5.38.0",
        "@typescript-eslint/parser": "^5.38.0",
        "@vscode/test-electron": "^2.1.5",
        "@vue/compiler-sfc": "^3.2.40",
        "circular-dependency-plugin": "^5.2.2",
        "css-loader": "^6.5.1",
        "esbuild-loader": "2.20.0",
        "eslint": "^8.26.0",
        "eslint-config-prettier": "8.3",
        "eslint-plugin-header": "^3.1.1",
        "eslint-plugin-no-null": "^1.0.2",
        "glob": "^7.1.7",
        "husky": "^7.0.2",
        "json-schema-to-typescript": "^11.0.2",
        "marked": "^4.0.10",
        "mocha": "^10.1.0",
        "mocha-junit-reporter": "^2.0.0",
        "mocha-multi-reporters": "^1.5.1",
        "nyc": "^15.1.0",
        "prettier": "^2.7.1",
        "prettier-plugin-sh": "^0.8.1",
        "pretty-quick": "^3.1.0",
        "readline-sync": "^1.4.9",
        "sinon": "^14.0.0",
        "ts-mockito": "^2.5.0",
        "ts-node": "^10.7.0",
        "umd-compat-loader": "^2.1.2",
        "vsce": "^2.6.3",
        "vscode-nls-dev": "^3.3.1",
        "vue-loader": "^16.8.1",
        "vue-style-loader": "^4.1.3",
        "webfont": "^11.2.26",
        "webpack": "^5.65.0",
        "webpack-cli": "^4.9.1",
        "webpack-dev-server": "^4.9.2"
    },
    "dependencies": {
        "@aws-sdk/client-sso": "^3.181.0",
        "@aws-sdk/client-sso-oidc": "^3.181.0",
        "@aws-sdk/credential-provider-ini": "^3.46.0",
        "@aws-sdk/credential-provider-process": "^3.15.0",
        "@aws-sdk/credential-provider-sso": "^3.38.0",
        "@aws-sdk/util-arn-parser": "^3.46.0",
        "@vscode/codicons": "^0.0.29",
        "adm-zip": "^0.5.9",
        "amazon-states-language-service": "^1.7.2",
        "async-lock": "^1.3.0",
        "aws-sdk": "^2.1211.0",
        "aws-ssm-document-language-service": "^1.0.0",
        "bytes": "^3.1.2",
        "cross-spawn": "^7.0.3",
        "fast-json-patch": "^3.1.1",
        "fs-extra": "^10.0.1",
        "got": "^11.8.5",
        "immutable": "^4.0.0",
        "js-yaml": "^4.1.0",
        "jsonc-parser": "^3.0.0",
        "lodash": "^4.17.21",
        "mime-types": "^2.1.32",
        "moment": "^2.29.4",
        "portfinder": "^1.0.25",
        "semver": "^7.3.5",
        "strip-ansi": "^5.2.0",
        "tcp-port-used": "^1.0.1",
        "typescript": "^4.8.4",
        "uuid": "^8.3.2",
        "vscode-languageclient": "^6.1.4",
        "vscode-languageserver": "^6.1.1",
        "vscode-languageserver-textdocument": "^1.0.3",
        "vscode-nls": "^5.0.0",
        "vue": "^3.2.31",
        "winston": "^3.7.1",
        "winston-transport": "^4.5.0",
        "xml2js": "^0.4.19",
        "yaml": "^1.9.2",
        "yaml-cfn": "^0.3.1"
    },
    "prettier": {
        "printWidth": 120,
        "trailingComma": "es5",
        "tabWidth": 4,
        "singleQuote": true,
        "semi": false,
        "bracketSpacing": true,
        "arrowParens": "avoid",
        "endOfLine": "lf"
    }
}<|MERGE_RESOLUTION|>--- conflicted
+++ resolved
@@ -3305,11 +3305,7 @@
         "report": "nyc report --reporter=html --reporter=json"
     },
     "devDependencies": {
-<<<<<<< HEAD
-        "@aws-toolkits/telemetry": "^1.0.75",
-=======
         "@aws-toolkits/telemetry": "^1.0.76",
->>>>>>> ce185045
         "@cspotcode/source-map-support": "^0.8.1",
         "@sinonjs/fake-timers": "^8.1.0",
         "@types/adm-zip": "^0.4.34",
