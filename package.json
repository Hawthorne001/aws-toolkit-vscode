{
    "name": "root",
    "workspaces": [
        "packages/core/src/web",
        "packages/*",
        "plugins/*"
    ],
    "version": "0.0.1",
    "private": true,
    "license": "Apache-2.0",
    "prettier": {
        "printWidth": 120,
        "trailingComma": "es5",
        "tabWidth": 4,
        "singleQuote": true,
        "semi": false,
        "bracketSpacing": true,
        "arrowParens": "always",
        "endOfLine": "lf"
    },
    "scripts": {
        "prepare": "ts-node ./scripts/prepare.ts",
        "preinstall": "cd src.gen/@amzn/codewhisperer-streaming && npm i",
        "postinstall": "npm run buildCustomLintPlugin && npm run postinstall -ws --if-present",
        "buildCustomLintPlugin": "npm run build -w plugins/eslint-plugin-aws-toolkits",
        "compile": "npm run compile -w packages/",
        "testCompile": "npm run testCompile -w packages/ --if-present",
        "test": "npm run test -w packages/ --if-present",
        "testWeb": "npm run testWeb -w packages/ --if-present",
        "testE2E": "npm run testE2E -w packages/ --if-present",
        "testInteg": "npm run testInteg -w packages/ --if-present",
        "package": "npm run package -w packages/toolkit -w packages/amazonq",
        "newChange": "echo 'Must specify subproject/workspace with -w packages/<subproject>' && false",
        "createRelease": "echo 'Must specify subproject/workspace with -w packages/<subproject>' && false",
        "lint": "npm run lint -w packages/ --if-present",
        "lintfix": "eslint -c .eslintrc.js --ignore-path .gitignore --ignore-pattern '**/*.json' --ignore-pattern '**/*.gen.ts' --ignore-pattern '**/types/*.d.ts' --ignore-pattern '**/src/testFixtures/**' --ignore-pattern '**/resources/js/graphStateMachine.js' --fix --ext .ts packages plugins",
        "clean": "npm run clean -w packages/ -w plugins/",
        "reset": "npm run clean && ts-node ./scripts/clean.ts node_modules && npm install",
        "generateNonCodeFiles": "npm run generateNonCodeFiles -w packages/ --if-present"
    },
    "devDependencies": {
        "@aws-toolkits/telemetry": "^1.0.272",
        "@playwright/browser-chromium": "^1.43.1",
        "@types/vscode": "^1.68.0",
        "@types/vscode-webview": "^1.57.1",
        "@types/webpack-env": "^1.18.5",
        "@typescript-eslint/eslint-plugin": "^7.14.1",
        "@typescript-eslint/parser": "^7.14.1",
        "@vscode/codicons": "^0.0.33",
        "@vscode/test-electron": "^2.3.8",
        "@vscode/test-web": "^0.0.54",
        "@vscode/vsce": "^2.19.0",
        "eslint": "^8.56.0",
        "eslint-config-prettier": "^9.1.0",
        "eslint-plugin-aws-toolkits": "file:plugins/eslint-plugin-aws-toolkits",
        "eslint-plugin-header": "^3.1.1",
        "eslint-plugin-prettier": "^5.1.3",
        "eslint-plugin-security-node": "^1.1.4",
        "eslint-plugin-unicorn": "^54.0.0",
        "husky": "^9.0.7",
        "prettier": "^3.3.3",
        "prettier-plugin-sh": "^0.14.0",
        "pretty-quick": "^4.0.0",
        "ts-node": "^10.9.1",
        "typescript": "^5.0.4",
        "webpack": "^5.95.0",
        "webpack-cli": "^5.1.4",
        "webpack-dev-server": "^4.15.1",
        "webpack-merge": "^5.10.0"
    },
    "dependencies": {
<<<<<<< HEAD
        "@types/node": "^22.7.5",
=======
        "@aws-toolkits/telemetry": "^1.0.242",
>>>>>>> 1019fec3
        "vscode-nls": "^5.2.0",
        "vscode-nls-dev": "^4.0.4"
    }
}<|MERGE_RESOLUTION|>--- conflicted
+++ resolved
@@ -69,11 +69,8 @@
         "webpack-merge": "^5.10.0"
     },
     "dependencies": {
-<<<<<<< HEAD
         "@types/node": "^22.7.5",
-=======
         "@aws-toolkits/telemetry": "^1.0.242",
->>>>>>> 1019fec3
         "vscode-nls": "^5.2.0",
         "vscode-nls-dev": "^4.0.4"
     }
