{
    "name": "aws-toolkit-vscode",
    "displayName": "AWS Toolkit",
    "description": "An extension for working with Amazon Web Services",
    "version": "1.11.0-SNAPSHOT",
    "publisher": "amazonwebservices",
    "license": "Apache-2.0",
    "repository": {
        "type": "git",
        "url": "https://github.com/aws/aws-toolkit-vscode"
    },
    "engines": {
        "vscode": "^1.43.0"
    },
    "icon": "resources/aws-icon-256x256.png",
    "bugs": {
        "url": "https://github.com/aws/aws-toolkit-vscode/issues"
    },
    "galleryBanner": {
        "color": "#FF9900",
        "theme": "light"
    },
    "categories": [
        "Debuggers",
        "Other"
    ],
    "keywords": [
        "AWS",
        "Lambda",
        "Serverless"
    ],
    "preview": false,
    "qna": "https://github.com/aws/aws-toolkit-vscode/issues",
    "activationEvents": [
        "onDebugResolve:aws-sam",
        "onCommand:aws.login",
        "onCommand:aws.credential.profile.create",
        "onCommand:aws.logout",
        "onCommand:aws.createIssueOnGitHub",
        "onCommand:aws.submitFeedback",
        "onCommand:aws.showRegion",
        "onCommand:aws.hideRegion",
        "onView:aws.explorer",
        "onCommand:aws.deploySamApplication",
        "onCommand:aws.samcli.detect",
        "onCommand:aws.lambda.createNewSamApp",
        "onDebugInitialConfigurations",
        "onCommand:aws.viewLogs",
        "onCommand:aws.quickStart",
        "onCommand:aws.help",
        "onCommand:aws.github",
        "onCommand:aws.previewStateMachine",
        "onCommand:aws.stepfunctions.createStateMachineFromTemplate",
        "onCommand:aws.stepfunctions.publishStateMachine",
        "onView:aws.cdk.explorer",
        "onCommand:aws.refreshCdkExplorer",
        "onCommand:aws.aboutToolkit",
        "onLanguage:asl",
        "onLanguage:javascript",
        "onLanguage:python",
        "onLanguage:csharp",
        "onLanguage:yaml"
    ],
    "main": "./extensionMain",
    "contributes": {
        "configuration": {
            "type": "object",
            "title": "%AWS.configuration.title%",
            "properties": {
                "aws.profile": {
                    "type": "string",
                    "default": "",
                    "description": "%AWS.configuration.profileDescription%"
                },
                "aws.onDefaultRegionMissing": {
                    "type": "string",
                    "default": "prompt",
                    "markdownDescription": "%AWS.configuration.description.onDefaultRegionMissing%"
                },
                "aws.sam.template.depth": {
                    "type": "number",
                    "default": 4,
                    "description": "%AWS.configuration.sam.template.depth%"
                },
                "aws.samcli.location": {
                    "type": "string",
                    "default": "",
                    "markdownDescription": "%AWS.configuration.description.samcli.location%"
                },
                "aws.samcli.debug.attach.retry.maximum": {
                    "type": "number",
                    "default": 30,
                    "description": "%AWS.configuration.description.samcli.debug.attach.retry.maximum%"
                },
                "aws.samcli.debug.attach.timeout.millis": {
                    "type": "number",
                    "default": 30000,
                    "markdownDescription": "%AWS.configuration.description.samcli.debug.attach.timeout%"
                },
                "aws.cdk.explorer.enabled": {
                    "type": "boolean",
                    "default": true,
                    "description": "%AWS.configuration.description.cdk.explorer.enabled%"
                },
                "aws.logLevel": {
                    "type": "string",
                    "default": "info",
                    "enum": [
                        "error",
                        "warn",
                        "info",
                        "verbose",
                        "debug"
                    ],
                    "enumDescriptions": [
                        "Errors Only",
                        "Errors and Warnings",
                        "Errors, Warnings, and Info",
                        "Errors, Warnings, Info, and Verbose",
                        "Errors, Warnings, Info, Verbose, and Debug"
                    ],
                    "markdownDescription": "%AWS.configuration.description.logLevel%"
                },
                "aws.telemetry": {
                    "type": "boolean",
                    "default": true,
                    "markdownDescription": "%AWS.configuration.description.telemetry%"
                },
                "aws.stepfunctions.asl.format.enable": {
                    "type": "boolean",
                    "scope": "window",
                    "default": true,
                    "description": "%AWS.stepFunctions.asl.format.enable.desc%"
                },
                "aws.stepfunctions.asl.maxItemsComputed": {
                    "type": "number",
                    "default": 5000,
                    "description": "%AWS.stepFunctions.asl.maxItemsComputed.desc%"
                }
            }
        },
        "debuggers": [
            {
                "type": "aws-sam",
                "label": "%AWS.configuration.description.awssam.debug.label%",
                "configurationAttributes": {
                    "direct-invoke": {
                        "$schema": "http://json-schema.org/draft-07/schema#",
                        "title": "AwsSamDebuggerConfiguration",
                        "additionalProperties": false,
                        "properties": {
                            "aws": {
                                "title": "AWS Connection",
                                "description": "%AWS.configuration.description.awssam.debug.aws%",
                                "properties": {
                                    "credentials": {
                                        "description": "%AWS.configuration.description.awssam.debug.credentials%",
                                        "type": "string"
                                    },
                                    "region": {
                                        "description": "%AWS.configuration.description.awssam.debug.region%",
                                        "type": "string"
                                    }
                                },
                                "additionalProperties": false,
                                "type": "object"
                            },
                            "invokeTarget": {
                                "oneOf": [
                                    {
                                        "title": "Template Target Properties",
                                        "description": "%AWS.configuration.description.awssam.debug.invokeTarget%",
                                        "properties": {
                                            "samTemplatePath": {
                                                "description": "%AWS.configuration.description.awssam.debug.samTemplatePath%",
                                                "type": "string"
                                            },
                                            "samTemplateResource": {
                                                "description": "%AWS.configuration.description.awssam.debug.samTemplateResource%",
                                                "type": "string"
                                            },
                                            "target": {
                                                "description": "%AWS.configuration.description.awssam.debug.target%",
                                                "type": "string",
                                                "enum": [
                                                    "template"
                                                ]
                                            }
                                        },
                                        "additionalProperties": false,
                                        "required": [
                                            "samTemplatePath",
                                            "samTemplateResource",
                                            "target"
                                        ],
                                        "type": "object"
                                    },
                                    {
                                        "title": "Code Target Properties",
                                        "description": "%AWS.configuration.description.awssam.debug.invokeTarget%",
                                        "properties": {
                                            "lambdaHandler": {
                                                "description": "%AWS.configuration.description.awssam.debug.lambdaHandler%",
                                                "type": "string"
                                            },
                                            "projectRoot": {
                                                "description": "%AWS.configuration.description.awssam.debug.projectRoot%",
                                                "type": "string"
                                            },
                                            "target": {
                                                "description": "%AWS.configuration.description.awssam.debug.target%",
                                                "type": "string",
                                                "enum": [
                                                    "code"
                                                ]
                                            }
                                        },
                                        "additionalProperties": false,
                                        "required": [
                                            "lambdaHandler",
                                            "projectRoot",
                                            "target"
                                        ],
                                        "type": "object"
                                    }
                                ]
                            },
                            "lambda": {
                                "title": "Lambda Properties",
                                "description": "%AWS.configuration.description.awssam.debug.lambda%",
                                "properties": {
                                    "environmentVariables": {
                                        "description": "%AWS.configuration.description.awssam.debug.envvars%",
                                        "additionalProperties": {
                                            "type": [
                                                "string"
                                            ]
                                        },
                                        "type": "object"
                                    },
                                    "event": {
                                        "description": "%AWS.configuration.description.awssam.debug.event%",
                                        "properties": {
                                            "json": {
                                                "additionalProperties": {
                                                    "type": [
                                                        "string",
                                                        "number",
                                                        "boolean"
                                                    ]
                                                },
                                                "type": "object"
                                            },
                                            "path": {
                                                "description": "%AWS.configuration.description.awssam.debug.event.path%",
                                                "type": "string"
                                            }
                                        },
                                        "additionalProperties": false,
                                        "type": "object"
                                    },
                                    "memoryMb": {
                                        "description": "%AWS.configuration.description.awssam.debug.memoryMb%",
                                        "type": "number"
                                    },
                                    "runtime": {
                                        "description": "%AWS.configuration.description.awssam.debug.runtime%",
                                        "type": "string"
                                    },
                                    "timeoutSec": {
                                        "description": "%AWS.configuration.description.awssam.debug.timeout%",
                                        "type": "number"
                                    }
                                },
                                "additionalProperties": false,
                                "type": "object"
                            },
                            "sam": {
                                "title": "SAM CLI Properties",
                                "description": "%AWS.configuration.description.awssam.debug.sam%",
                                "properties": {
                                    "buildArguments": {
                                        "description": "%AWS.configuration.description.awssam.debug.buildArguments%",
                                        "type": "string"
                                    },
                                    "containerBuild": {
                                        "description": "%AWS.configuration.description.awssam.debug.containerBuild%",
                                        "type": "boolean"
                                    },
                                    "dockerNetwork": {
                                        "description": "%AWS.configuration.description.awssam.debug.dockerNetwork%",
                                        "type": "string"
                                    },
                                    "localArguments": {
                                        "description": "%AWS.configuration.description.awssam.debug.localArguments%",
                                        "type": "string"
                                    },
                                    "skipNewImageCheck": {
                                        "description": "%AWS.configuration.description.awssam.debug.skipNewImageCheck%",
                                        "type": "boolean"
                                    },
                                    "template": {
                                        "properties": {
                                            "parameters": {
                                                "additionalProperties": {
                                                    "type": [
                                                        "string",
                                                        "number",
                                                        "boolean"
                                                    ]
                                                },
                                                "type": "object"
                                            }
                                        },
                                        "type": "object",
                                        "additionalProperties": false
                                    }
                                },
                                "additionalProperties": false,
                                "type": "object"
                            }
                        },
                        "required": [
                            "invokeTarget"
                        ],
                        "type": "object"
                    }
                },
                "configurationSnippets": [
                    {
                        "label": "%AWS.configuration.description.awssam.debug.snippets.lambdaCode.label%",
                        "description": "%AWS.configuration.description.awssam.debug.snippets.lambdaCode.description%",
                        "body": {
                            "type": "aws-sam",
                            "request": "direct-invoke",
                            "name": "${3:Invoke Lambda}",
                            "invokeTarget": {
                                "target": "code",
                                "lambdaHandler": "${1:Function Handler}",
                                "projectRoot": "^\"\\${workspaceFolder}\""
                            },
                            "lambda": {
                                "runtime": "${2:Lambda Runtime}",
                                "event": {
                                    "json": {}
                                }
                            }
                        }
                    },
                    {
                        "label": "%AWS.configuration.description.awssam.debug.snippets.lambdaTemplate.label%",
                        "description": "%AWS.configuration.description.awssam.debug.snippets.lambdaTemplate.description%",
                        "body": {
                            "type": "aws-sam",
                            "request": "direct-invoke",
                            "name": "${3:Invoke Lambda}",
                            "invokeTarget": {
                                "target": "template",
                                "samTemplatePath": "${1:Template Location}",
                                "samTemplateResource": "${2:Function Logical ID}"
                            },
                            "lambda": {
                                "event": {
                                    "json": {}
                                }
                            }
                        }
                    }
                ]
            }
        ],
        "viewsContainers": {
            "activitybar": [
                {
                    "id": "aws-explorer",
                    "title": "%AWS.title%",
                    "icon": "media/aws-logo.svg"
                }
            ]
        },
        "views": {
            "aws-explorer": [
                {
                    "id": "aws.explorer",
                    "name": "%AWS.lambda.explorerTitle%"
                }
            ],
            "explorer": [
                {
                    "id": "aws.cdk.explorer",
                    "name": "%AWS.cdk.explorerTitle%",
                    "when": "config.aws.cdk.explorer.enabled"
                }
            ]
        },
        "menus": {
            "commandPalette": [
                {
                    "command": "aws.deleteCloudFormation",
                    "when": "false"
                },
                {
                    "command": "aws.downloadStateMachineDefinition",
                    "when": "false"
                },
                {
                    "command": "aws.executeStateMachine",
                    "when": "false"
                },
                {
                    "command": "aws.copyArn",
                    "when": "false"
                },
                {
                    "command": "aws.downloadSchemaItemCode",
                    "when": "false"
                },
                {
                    "command": "aws.deleteLambda",
                    "when": "false"
                },
                {
                    "command": "aws.invokeLambda",
                    "when": "false"
                },
                {
                    "command": "aws.viewSchemaItem",
                    "when": "false"
                },
                {
                    "command": "aws.searchSchema",
                    "when": "false"
                },
                {
                    "command": "aws.searchSchemaPerRegistry",
                    "when": "false"
                },
                {
                    "command": "aws.refreshAwsExplorer",
                    "when": "false"
                },
                {
                    "command": "aws.refreshCdkExplorer",
                    "when": "false"
                },
                {
                    "command": "aws.cdk.provideFeedback",
                    "when": "false"
                },
                {
                    "command": "aws.showErrorDetails",
                    "when": "false"
                }
            ],
            "editor/title": [
                {
                    "command": "aws.previewStateMachine",
                    "when": "editorLangId == asl",
                    "group": "navigation"
                }
            ],
            "view/title": [
                {
                    "command": "aws.submitFeedback",
                    "when": "view == aws.explorer",
                    "group": "navigation@6"
                },
                {
                    "command": "aws.refreshAwsExplorer",
                    "when": "view == aws.explorer",
                    "group": "navigation@5"
                },
                {
                    "command": "aws.login",
                    "when": "view == aws.explorer",
                    "group": "1_account@1"
                },
                {
                    "command": "aws.showRegion",
                    "when": "view == aws.explorer",
                    "group": "2_region@1"
                },
                {
                    "command": "aws.hideRegion",
                    "when": "view == aws.explorer",
                    "group": "2_region@2"
                },
                {
                    "command": "aws.lambda.createNewSamApp",
                    "when": "view == aws.explorer",
                    "group": "3_lambda@1"
                },
                {
                    "command": "aws.deploySamApplication",
                    "when": "view == aws.explorer",
                    "group": "3_lambda@2"
                },
                {
                    "command": "aws.quickStart",
                    "when": "view == aws.explorer",
                    "group": "y_quickStart@1"
                },
                {
                    "command": "aws.help",
                    "when": "view == aws.explorer",
                    "group": "z_externalLinks@1"
                },
                {
                    "command": "aws.github",
                    "when": "view == aws.explorer",
                    "group": "z_externalLinks@2"
                },
                {
                    "command": "aws.createIssueOnGitHub",
                    "when": "view == aws.explorer",
                    "group": "z_externalLinks@3"
                },
                {
                    "command": "aws.submitFeedback",
                    "when": "view == aws.explorer",
                    "group": "z_externalLinks@4"
                },
                {
                    "command": "aws.refreshCdkExplorer",
                    "when": "view == aws.cdk.explorer",
                    "group": "navigation@5"
                },
                {
                    "command": "aws.cdk.help",
                    "when": "view == aws.cdk.explorer",
                    "group": "z_externalLinks@2"
                },
                {
                    "command": "aws.cdk.provideFeedback",
                    "when": "view == aws.cdk.explorer",
                    "group": "z_externalLinks@3"
                },
                {
                    "command": "aws.aboutToolkit",
                    "when": "view == aws.explorer",
                    "group": "zz_about@1"
                }
            ],
            "view/item/context": [
                {
                    "command": "aws.invokeLambda",
                    "when": "view == aws.explorer && viewItem =~ /^(awsRegionFunctionNode|awsCloudFormationFunctionNode)$/",
                    "group": "0@1"
                },
                {
                    "command": "aws.deleteLambda",
                    "when": "view == aws.explorer && viewItem == awsRegionFunctionNode",
                    "group": "2@1"
                },
                {
                    "command": "aws.deleteCloudFormation",
                    "when": "view == aws.explorer && viewItem == awsCloudFormationNode",
                    "group": "2@5"
                },
                {
                    "command": "aws.searchSchema",
                    "when": "view == aws.explorer && viewItem == awsSchemasNode",
                    "group": "0@1"
                },
                {
                    "command": "aws.searchSchemaPerRegistry",
                    "when": "view == aws.explorer && viewItem == awsRegistryItemNode",
                    "group": "0@1"
                },
                {
                    "command": "aws.viewSchemaItem",
                    "when": "view == aws.explorer && viewItem == awsSchemaItemNode",
                    "group": "0@1"
                },
                {
                    "command": "aws.downloadStateMachineDefinition",
                    "when": "view == aws.explorer && viewItem == awsStateMachineNode",
                    "group": "0@1"
                },
                {
                    "command": "aws.executeStateMachine",
                    "when": "view == aws.explorer && viewItem == awsStateMachineNode",
                    "group": "0@2"
                },
                {
                    "command": "aws.copyArn",
                    "when": "view == aws.explorer && viewItem =~ /^(awsRegionFunctionNode|awsCloudFormationFunctionNode|awsStateMachineNode|awsCloudFormationNode|awsCloudWatchLogNode)$/",
                    "group": "1@1"
                },
                {
                    "command": "aws.downloadSchemaItemCode",
                    "when": "view == aws.explorer && viewItem == awsSchemaItemNode",
                    "group": "1@1"
                },
                {
                    "command": "aws.showErrorDetails",
                    "when": "view == aws.explorer && viewItem == awsErrorNode",
                    "group": "0@5"
                },
                {
                    "command": "aws.hideRegion",
                    "group": "0@1",
                    "when": "view == aws.explorer && viewItem == awsRegionNode"
                },
                {
                    "command": "aws.cloudWatchLogs.viewLogStream",
                    "group": "0@1",
                    "when": "view == aws.explorer && viewItem == awsCloudWatchLogNode"
                }
            ]
        },
        "commands": [
            {
                "command": "aws.lambda.createNewSamApp",
                "title": "%AWS.command.createNewSamApp%",
                "category": "AWS"
            },
            {
                "command": "aws.login",
                "title": "%AWS.command.login%",
                "category": "AWS"
            },
            {
                "command": "aws.credential.profile.create",
                "title": "%AWS.command.credential.profile.create%",
                "category": "AWS"
            },
            {
                "command": "aws.logout",
                "title": "%AWS.command.logout%",
                "category": "AWS"
            },
            {
                "command": "aws.createIssueOnGitHub",
                "title": "%AWS.command.createIssueOnGitHub%",
                "category": "AWS"
            },
            {
                "command": "aws.cdk.provideFeedback",
                "title": "%AWS.command.cdk.provideFeedback%",
                "category": "AWS"
            },
            {
                "command": "aws.cdk.help",
                "title": "%AWS.command.cdk.help%",
                "category": "AWS"
            },
            {
                "command": "aws.showRegion",
                "title": "%AWS.command.showRegion%",
                "category": "AWS"
            },
            {
                "command": "aws.hideRegion",
                "title": "%AWS.command.hideRegion%",
                "category": "AWS"
            },
            {
                "command": "aws.invokeLambda",
                "title": "%AWS.command.invokeLambda%",
                "category": "AWS"
            },
            {
                "command": "aws.deleteLambda",
                "title": "%AWS.command.deleteLambda%",
                "category": "AWS"
            },
            {
                "command": "aws.deploySamApplication",
                "title": "%AWS.command.deploySamApplication%",
                "category": "AWS"
            },
            {
                "command": "aws.submitFeedback",
                "title": "%AWS.command.submitFeedback%",
                "category": "AWS",
                "icon": {
                    "dark": "third-party/resources/from-vscode/dark/feedback.svg",
                    "light": "third-party/resources/from-vscode/light/feedback.svg"
                }
            },
            {
                "command": "aws.refreshAwsExplorer",
                "title": "%AWS.command.refreshAwsExplorer%",
                "category": "AWS",
                "icon": {
                    "dark": "third-party/resources/from-vscode-icons/dark/refresh.svg",
                    "light": "third-party/resources/from-vscode-icons/light/refresh.svg"
                }
            },
            {
                "command": "aws.samcli.detect",
                "title": "%AWS.command.samcli.detect%",
                "category": "AWS"
            },
            {
                "command": "aws.deleteCloudFormation",
                "title": "%AWS.command.deleteCloudFormation%",
                "category": "AWS"
            },
            {
                "command": "aws.downloadStateMachineDefinition",
                "title": "%AWS.command.downloadStateMachineDefinition%",
                "category": "AWS"
            },
            {
                "command": "aws.executeStateMachine",
                "title": "%AWS.command.executeStateMachine%",
                "category": "AWS"
            },
            {
                "command": "aws.copyArn",
                "title": "%AWS.command.copyArn%",
                "category": "AWS"
            },
            {
                "command": "aws.viewSchemaItem",
                "title": "%AWS.command.viewSchemaItem%",
                "category": "AWS"
            },
            {
                "command": "aws.searchSchema",
                "title": "%AWS.command.searchSchema%",
                "category": "AWS"
            },
            {
                "command": "aws.searchSchemaPerRegistry",
                "title": "%AWS.command.searchSchemaPerRegistry%",
                "category": "AWS"
            },
            {
                "command": "aws.downloadSchemaItemCode",
                "title": "%AWS.command.downloadSchemaItemCode%",
                "category": "AWS"
            },
            {
                "command": "aws.showErrorDetails",
                "title": "%AWS.command.showErrorDetails%",
                "category": "AWS"
            },
            {
                "command": "aws.viewLogs",
                "title": "%AWS.command.viewLogs%",
                "category": "AWS"
            },
            {
                "command": "aws.help",
                "title": "%AWS.command.help%",
                "category": "AWS"
            },
            {
                "command": "aws.github",
                "title": "%AWS.command.github%",
                "category": "AWS"
            },
            {
                "command": "aws.quickStart",
                "title": "%AWS.command.quickStart%",
                "category": "AWS"
            },
            {
                "command": "aws.refreshCdkExplorer",
                "title": "%AWS.command.refreshCdkExplorer%",
                "category": "AWS",
                "icon": {
                    "dark": "third-party/resources/from-vscode-icons/dark/refresh.svg",
                    "light": "third-party/resources/from-vscode-icons/light/refresh.svg"
                }
            },
            {
                "command": "aws.stepfunctions.createStateMachineFromTemplate",
                "title": "%AWS.command.stepFunctions.createStateMachineFromTemplate%",
                "category": "AWS"
            },
            {
                "command": "aws.stepfunctions.publishStateMachine",
                "title": "%AWS.command.stepFunctions.publishStateMachine%",
                "category": "AWS"
            },
            {
                "command": "aws.previewStateMachine",
                "title": "%AWS.command.stepFunctions.previewStateMachine%",
                "category": "AWS",
                "icon": {
                    "light": "resources/light/stepfunctions/preview.svg",
                    "dark": "resources/dark/stepfunctions/preview.svg"
                }
            },
            {
                "command": "aws.aboutToolkit",
                "title": "%AWS.command.aboutToolkit%",
                "category": "AWS"
            },
            {
                "command": "aws.cloudWatchLogs.viewLogStream",
                "title": "%AWS.command.viewLogStream%",
                "category": "AWS"
            }
        ],
        "jsonValidation": [
            {
                "fileMatch": ".aws/templates.json",
                "url": "./dist/src/templates/templates.json"
            },
            {
                "fileMatch": "*ecs-task-def.json",
                "url": "https://ecs-intellisense.s3-us-west-2.amazonaws.com/task-definition/schema.json"
            }
        ],
        "languages": [
            {
                "id": "asl",
                "extensions": [
                    ".asl.json",
                    ".asl"
                ],
                "aliases": [
                    "Amazon States Language"
                ]
            }
        ],
        "keybindings": [
            {
                "command": "aws.previewStateMachine",
                "key": "ctrl+shift+v",
                "mac": "cmd+shift+v",
                "when": "editorTextFocus && editorLangId == asl"
            }
        ],
        "grammars": [
            {
                "language": "asl",
                "scopeName": "source.asl",
                "path": "./syntaxes/ASL.tmLanguage"
            }
        ]
    },
    "scripts": {
        "vscode:prepublish": "npm run clean && npm run lint && webpack --mode production && npm run buildScripts",
        "bundleDeps": "node ./build-scripts/bundleDeps.js",
        "clean": "node ./build-scripts/clean.js dist",
        "generateNonCodeFiles": "ts-node ./build-scripts/generateNonCodeFiles.ts",
        "reset": "node ./build-scripts/clean.js dist node_modules && npm install",
        "copyNonCodeFiles": "node ./build-scripts/copyNonCodeFiles.js",
        "copyExtensionMain": "node ./build-scripts/copyExtensionMain.js",
        "buildScripts": "npm run bundleDeps && npm run copyExtensionMain && npm run copyNonCodeFiles && npm run generateNonCodeFiles",
        "compile": "webpack --mode development && npm run buildScripts",
        "recompile": "npm run clean && npm run compile",
        "watch": "npm run buildScripts && tsc -watch -p ./",
        "postinstall": "ts-node ./build-scripts/generateServiceClient.ts && npm run generateTelemetry && npm run generateConfigurationAttributes",
        "testCompile": "tsc -p ./ && npm run buildScripts",
        "test": "npm run testCompile && ts-node ./test-scripts/test.ts",
        "integrationTest": "npm run testCompile && ts-node ./test-scripts/integrationTest.ts",
        "lint": "eslint -c .eslintrc.js --ext .ts .",
        "lintfix": "eslint -c .eslintrc.js --fix --ext .ts .",
        "package": "vsce package",
        "install-plugin": "vsce package -o aws-toolkit-vscode-test.vsix && code --install-extension aws-toolkit-vscode-test.vsix",
        "generateTelemetry": "node node_modules/@aws-toolkits/telemetry/lib/generateTelemetry.js --extraInput=src/shared/telemetry/vscodeTelemetry.json --output=src/shared/telemetry/telemetry.gen.ts",
        "generateConfigurationAttributes": "ts-node ./build-scripts/generateConfigurationAttributes.ts",
        "newChange": "ts-node ./build-scripts/newChange.ts",
        "createRelease": "ts-node ./build-scripts/createRelease.ts"
    },
    "devDependencies": {
        "@aws-toolkits/telemetry": "0.0.20",
        "@types/adm-zip": "^0.4.32",
        "@types/async-lock": "^1.1.0",
        "@types/cross-spawn": "^6.0.0",
        "@types/del": "^3.0.1",
        "@types/fs-extra": "^8.0.1",
        "@types/glob": "^7.1.1",
        "@types/js-yaml": "^3.12.0",
        "@types/lodash": "^4.14.136",
        "@types/lolex": "^3.1.1",
        "@types/marked": "^0.6.5",
        "@types/mocha": "^7.0.2",
        "@types/node": "^10.14.22",
        "@types/readline-sync": "^1.4.3",
        "@types/request": "^2.47.1",
        "@types/semver": "^5.5.0",
        "@types/sinon": "^7.0.13",
        "@types/tcp-port-used": "^1.0.0",
        "@types/uuid": "^3.4.4",
<<<<<<< HEAD
        "@types/vscode": "^1.43.0",
=======
        "@types/vscode": "1.42.0",
>>>>>>> 2f9a82f7
        "@types/xml2js": "^0.4.3",
        "@typescript-eslint/eslint-plugin": "^2.27.0",
        "@typescript-eslint/eslint-plugin-tslint": "^2.27.0",
        "@typescript-eslint/parser": "^2.27.0",
        "circular-dependency-plugin": "^5.2.0",
        "decache": "^4.4.0",
        "eslint": "^6.8.0",
        "eslint-config-prettier": "^6.10.1",
        "eslint-plugin-header": "^3.0.0",
        "eslint-plugin-no-null": "^1.0.2",
        "filemanager-webpack-plugin": "^2.0.5",
        "glob": "^7.1.4",
        "husky": "^2.3.0",
        "istanbul": "^0.4.5",
        "json-schema-to-typescript": "^8.2.0",
        "lolex": "^4.2.0",
        "marked": "^0.7.0",
        "mocha": "^7.1.1",
        "mocha-junit-reporter": "^1.23.3",
        "mocha-multi-reporters": "^1.1.7",
        "prettier": "^1.19.1",
        "pretty-quick": "^1.10.0",
        "readline-sync": "^1.4.9",
        "remap-istanbul": "^0.12.0",
        "sinon": "^7.4.2",
        "source-map-support": "^0.5.19",
        "terser-webpack-plugin": "^2.3.1",
        "ts-loader": "^6.2.0",
        "ts-mockito": "^2.5.0",
        "ts-node": "^8.5.2",
        "vsce": "^1.69.0",
        "vscode-nls-dev": "^3.3.1",
        "vscode-test": "^1.3.0",
        "webpack": "^4.41.2",
        "webpack-cli": "^3.3.10"
    },
    "dependencies": {
        "adm-zip": "^0.4.13",
        "amazon-states-language-service": "^1.1.0",
        "async-lock": "^1.1.3",
        "aws-sdk": "^2.581.0",
        "cloudformation-schema-js-yaml": "^1.0.1",
        "cross-spawn": "^6.0.5",
        "del": "^3.0.0",
        "fs-extra": "^8.1.0",
        "handlebars": "^4.5.3",
        "immutable": "^4.0.0-rc.12",
        "js-yaml": "^3.13.1",
        "jsonc-parser": "^2.0.2",
        "lodash": "^4.17.15",
        "moment": "^2.24.0",
        "original-fs": "^1.1.0",
        "portfinder": "^1.0.25",
        "request": "^2.88.0",
        "semver": "^5.6.0",
        "sleep-promise": "^8.0.1",
        "strip-ansi": "^5.2.0",
        "tcp-port-used": "^1.0.1",
        "triple-beam": "^1.3.0",
        "typescript": "^3.7.2",
        "uuid": "^3.3.2",
        "vscode-debugadapter": "1.40.0-pre.2",
        "vscode-debugprotocol": "1.40.0-pre.1",
        "vscode-languageclient": "^6.1.1",
        "vscode-languageserver": "^6.1.1",
        "vscode-languageserver-textdocument": "^1.0.1",
        "vscode-nls": "^4.1.1",
        "vue": "^2.5.16",
        "winston": "^3.2.1",
        "winston-transport": "^4.3.0",
        "xml2js": "^0.4.19",
        "yaml": "^1.9.2"
    },
    "prettier": {
        "printWidth": 120,
        "trailingComma": "es5",
        "tabWidth": 4,
        "singleQuote": true,
        "semi": false,
        "bracketSpacing": true,
        "arrowParens": "avoid",
        "endOfLine": "lf"
    },
    "husky": {
        "hooks": {
            "pre-commit": "(git secrets --pre_commit_hook -- \"$@\" || echo 'Please install git-secrets https://github.com/awslabs/git-secrets to check for accidentally commited secrets!') && pretty-quick --staged"
        }
    }
}<|MERGE_RESOLUTION|>--- conflicted
+++ resolved
@@ -880,11 +880,7 @@
         "@types/sinon": "^7.0.13",
         "@types/tcp-port-used": "^1.0.0",
         "@types/uuid": "^3.4.4",
-<<<<<<< HEAD
         "@types/vscode": "^1.43.0",
-=======
-        "@types/vscode": "1.42.0",
->>>>>>> 2f9a82f7
         "@types/xml2js": "^0.4.3",
         "@typescript-eslint/eslint-plugin": "^2.27.0",
         "@typescript-eslint/eslint-plugin-tslint": "^2.27.0",
