--- conflicted
+++ resolved
@@ -12,23 +12,15 @@
 import { RuntimePackageType } from './samLambdaRuntime'
 import { getIdeProperties } from '../../shared/extensionUtilities'
 
-<<<<<<< HEAD
 export let helloWorldTemplate = 'helloWorldUninitialized'
 export let eventBridgeHelloWorldTemplate = 'eventBridgeHelloWorldUninitialized'
 export let eventBridgeStarterAppTemplate = 'eventBridgeStarterAppUnintialized'
 export let stepFunctionsSampleApp = 'stepFunctionsSampleAppUnintialized'
-=======
-export const helloWorldTemplate = 'AWS SAM Hello World'
-export const eventBridgeHelloWorldTemplate = 'AWS SAM EventBridge Hello World'
-export const eventBridgeStarterAppTemplate = 'AWS SAM EventBridge App from Scratch'
-export const stepFunctionsSampleApp = 'AWS Step Functions Sample App'
 export const typeScriptBackendTemplate = 'App Backend using TypeScript'
->>>>>>> 01bcc868
 export const repromptUserForTemplate = 'REQUIRES_AWS_CREDENTIALS_REPROMPT_USER_FOR_TEMPLATE'
 
 export const CLI_VERSION_STEP_FUNCTIONS_TEMPLATE = '0.52.0'
 
-<<<<<<< HEAD
 export type SamTemplate = string
 
 /**
@@ -41,15 +33,6 @@
     eventBridgeStarterAppTemplate = localize('AWS.samcli.initWizard.template.helloWorld.name', '{0} SAM EventBridge App from Scratch', getIdeProperties().company)
     stepFunctionsSampleApp = localize('AWS.samcli.initWizard.template.helloWorld.name', '{0} Step Functions Sample App', getIdeProperties().company)
 }
-=======
-export type SamTemplate =
-    | 'AWS SAM Hello World'
-    | 'AWS SAM EventBridge Hello World'
-    | 'AWS SAM EventBridge App from Scratch'
-    | 'AWS Step Functions Sample App'
-    | 'App Backend using TypeScript'
-    | 'REQUIRES_AWS_CREDENTIALS_REPROMPT_USER_FOR_TEMPLATE'
->>>>>>> 01bcc868
 
 export function getSamTemplateWizardOption(
     runtime: Runtime,
