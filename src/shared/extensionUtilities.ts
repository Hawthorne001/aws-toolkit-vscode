/*!
 * Copyright 2018 Amazon.com, Inc. or its affiliates. All Rights Reserved.
 * SPDX-License-Identifier: Apache-2.0
 */

import * as _ from 'lodash'
import * as os from 'os'
import * as path from 'path'
import * as vscode from 'vscode'
import * as nls from 'vscode-nls'
import { readFileAsString } from './filesystemUtilities'
import { getLogger } from './logger'
import { VSCODE_EXTENSION_ID, EXTENSION_ALPHA_VERSION } from './extensions'
import { DefaultSettingsConfiguration } from './settingsConfiguration'
import { BaseTemplates } from './templates/baseTemplates'
import { Ec2MetadataClient } from './clients/ec2MetadataClient'
import { DefaultEc2MetadataClient } from './clients/ec2MetadataClient'
<<<<<<< HEAD
import { extensionVersion } from './vscode/env'
import globals from './extensionGlobals'
=======
import { extensionVersion, getMdeEnvArn } from './vscode/env'
>>>>>>> 62f6e05e

const localize = nls.loadMessageBundle()

const VSCODE_APPNAME = 'Visual Studio Code'
const CLOUD9_APPNAME = 'AWS Cloud9'
const CLOUD9_CN_APPNAME = 'Amazon Cloud9'
const NOT_INITIALIZED = 'notInitialized'

export const mostRecentVersionKey: string = 'globalsMostRecentVersion'

export enum IDE {
    vscode,
    cloud9,
    unknown,
}

let computeRegion: string | undefined = NOT_INITIALIZED

export function getIdeType(): IDE {
    const settings = new DefaultSettingsConfiguration('aws')
    if (
        vscode.env.appName === CLOUD9_APPNAME ||
        vscode.env.appName === CLOUD9_CN_APPNAME ||
        !!settings.readDevSetting<boolean>('aws.forceCloud9', 'boolean', true)
    ) {
        return IDE.cloud9
    }

    // Theia doesn't necessarily have all env propertie
    // so we should be defensive and assume appName is nullable.
    if (vscode.env.appName?.startsWith(VSCODE_APPNAME)) {
        return IDE.vscode
    }

    return IDE.unknown
}

interface IdeProperties {
    shortName: string
    longName: string
    commandPalette: string
    codelens: string
    codelenses: string
    company: string
}

export function getIdeProperties(): IdeProperties {
    const company = localize('AWS.title', 'AWS')
    // in a separate const so other IDEs can take from this selectively.
    const vscodeVals: IdeProperties = {
        shortName: localize('AWS.vscode.shortName', 'VS Code'),
        longName: localize('AWS.vscode.longName', 'Visual Studio Code'),
        commandPalette: localize('AWS.vscode.commandPalette', 'Command Palette'),
        codelens: localize('AWS.vscode.codelens', 'CodeLens'),
        codelenses: localize('AWS.vscode.codelenses', 'CodeLenses'),
        company,
    }

    switch (getIdeType()) {
        case IDE.cloud9:
            if (isCn()) {
                return createCloud9Properties(localize('AWS.title.cn', 'Amazon'))
            }
            return createCloud9Properties(company)
        // default is IDE.vscode
        default:
            return vscodeVals
    }
}

function createCloud9Properties(company: string): IdeProperties {
    return {
        shortName: localize('AWS.cloud9.shortName', 'Cloud9'),
        longName: localize('AWS.cloud9.longName', '{0} Cloud9', company),
        commandPalette: localize('AWS.cloud9.commandPalette', 'Go to Anything Panel'),
        codelens: localize('AWS.cloud9.codelens', 'Inline Action'),
        codelenses: localize('AWS.cloud9.codelenses', 'Inline Actions'),
        company,
    }
}

/**
 * Returns whether or not this is Cloud9
 */
export function isCloud9(): boolean {
    return getIdeType() === IDE.cloud9
}

export function isCn(): boolean {
    return getComputeRegion()?.startsWith('cn') ?? false
}

export class ExtensionUtilities {
    public static getLibrariesForHtml(names: string[], webview: vscode.Webview): vscode.Uri[] {
        const basePath = path.join(globals.context.extensionPath, 'media', 'libs')

        return this.resolveResourceURIs(basePath, names, webview)
    }

    public static getScriptsForHtml(names: string[], webview: vscode.Webview): vscode.Uri[] {
        const basePath = path.join(globals.context.extensionPath, 'media', 'js')

        return this.resolveResourceURIs(basePath, names, webview)
    }

    public static getCssForHtml(names: string[], webview: vscode.Webview): vscode.Uri[] {
        const basePath = path.join(globals.context.extensionPath, 'media', 'css')

        return this.resolveResourceURIs(basePath, names, webview)
    }

    private static resolveResourceURIs(basePath: string, names: string[], webview: vscode.Webview): vscode.Uri[] {
        const scripts: vscode.Uri[] = []
        _.forEach(names, scriptName => {
            const scriptPathOnDisk = vscode.Uri.file(path.join(basePath, scriptName))
            scripts.push(webview.asWebviewUri(scriptPathOnDisk))
        })

        return scripts
    }

    public static getFilesAsVsCodeResources(rootdir: string, filenames: string[], webview: vscode.Webview) {
        const arr: vscode.Uri[] = []
        for (const filename of filenames) {
            arr.push(webview.asWebviewUri(vscode.Uri.file(path.join(rootdir, filename))))
        }

        return arr
    }
}

/**
 * Applies function `getFn` to `obj` and returns the result, or fails silently.
 *
 * Example:
 *
 *     function blah(value?: SomeObject) {
 *       safeGet(value, x => x.propertyOfSomeObject)
 *     }
 *
 * @param obj the object to attempt the get function on
 * @param getFn the function to use to determine the mapping value
 */
export function safeGet<O, T>(obj: O | undefined, getFn: (x: O) => T): T | undefined {
    if (obj) {
        try {
            return getFn(obj)
        } catch (error) {
            // ignore
        }
    }

    return undefined
}

/**
 * Helper function to show a webview containing the quick start page
 *
 * @param context VS Code Extension Context
 */
export async function showQuickStartWebview(context: vscode.ExtensionContext): Promise<void> {
    try {
        const view = await createQuickStartWebview(context)
        view.reveal()
    } catch {
        vscode.window.showErrorMessage(
            localize('AWS.command.quickStart.error', 'There was an error retrieving the Quick Start page')
        )
    }
}

/**
 * Helper function to create a webview containing the quick start page
 * Returns an unfocused vscode.WebviewPanel if the quick start page is renderable.
 *
 * @param context VS Code Extension Context
 * @param page Page to load (use for testing)
 */
export async function createQuickStartWebview(
    context: vscode.ExtensionContext,
    page?: string
): Promise<vscode.WebviewPanel> {
    let actualPage: string
    if (page) {
        actualPage = page
    } else if (isCloud9()) {
        actualPage = `quickStartCloud9${isCn() ? '-cn' : ''}.html`
    } else {
        actualPage = 'quickStartVscode.html'
    }
    // create hidden webview, leave it up to the caller to show
    const view = vscode.window.createWebviewPanel(
        'html',
        localize('AWS.command.quickStart.title', '{0} Toolkit - Quick Start', getIdeProperties().company),
        { viewColumn: vscode.ViewColumn.Active, preserveFocus: true },
        { enableScripts: true }
    )

    const baseTemplateFn = _.template(BaseTemplates.SIMPLE_HTML)

    const htmlBody = convertExtensionRootTokensToPath(
        await readFileAsString(path.join(context.extensionPath, actualPage)),
        context.extensionPath,
        view.webview
    )

    view.webview.html = baseTemplateFn({
        cspSource: view.webview.cspSource,
        content: htmlBody,
    })

    return view
}

/**
 * Utility function to search for tokens in a string and convert them to relative paths parseable by VS Code
 * Useful for converting HTML images to webview-usable images
 *
 * @param text Text to scan
 * @param basePath Extension path (from extension context)
 */
function convertExtensionRootTokensToPath(text: string, basePath: string, webview: vscode.Webview): string {
    return text.replace(/!!EXTENSIONROOT!!(?<restOfUrl>[-a-zA-Z0-9@:%_\+.~#?&//=]*)/g, (matchedString, restOfUrl) => {
        return webview.asWebviewUri(vscode.Uri.file(`${basePath}${restOfUrl}`)).toString()
    })
}

/**
 * Utility function to determine if the extension version has changed between activations
 * False (versions are identical) if version key exists in global state and matches the current version
 * True (versions are different) if any of the above aren't true
 *
 * TODO: Change the threshold on which we display the welcome page?
 * For instance, if we start building nightlies, only show page for significant updates?
 *
 * @param context VS Code Extension Context
 * @param currVersion Current version to compare stored most recent version against (useful for tests)
 */
export function isDifferentVersion(context: vscode.ExtensionContext, currVersion: string = extensionVersion): boolean {
    const mostRecentVersion = context.globalState.get<string>(mostRecentVersionKey)
    if (mostRecentVersion && mostRecentVersion === currVersion) {
        return false
    }

    return true
}

/**
 * Utility function to update the most recently used extension version
 * Pulls from package.json
 *
 * @param context VS Code Extension Context
 */
export function setMostRecentVersion(context: vscode.ExtensionContext): void {
    context.globalState.update(mostRecentVersionKey, extensionVersion)
}

/**
 * Shows a message with a link to the quickstart page.
 * In cloud9, directly opens quickstart instead
 */
async function showOrPromptQuickstart(): Promise<void> {
    if (isCloud9()) {
        vscode.commands.executeCommand('aws.quickStart')
    } else {
        const view = localize('AWS.command.quickStart', 'View Quick Start')
        const prompt = await vscode.window.showInformationMessage(
            localize(
                'AWS.message.prompt.quickStart.toastMessage',
                'You are now using {0} Toolkit version {1}',
                getIdeProperties().company,
                extensionVersion
            ),
            view
        )
        if (prompt === view) {
            vscode.commands.executeCommand('aws.quickStart')
        }
    }
}

/**
 * Shows a "new version" or "alpha version" message.
 *
 * - If extension version is "alpha", shows a warning message.
 * - If extension version was not previously run on this machine, shows a toast
 *   with a link to the quickstart page.
 * - Otherwise does nothing.
 *
 * @param context VS Code Extension Context
 */
export function showWelcomeMessage(context: vscode.ExtensionContext): void {
    if (getMdeEnvArn() !== undefined) {
        // Do not show clippy in MDE environments.
        return
    }
    const version = vscode.extensions.getExtension(VSCODE_EXTENSION_ID.awstoolkit)?.packageJSON.version
    if (version === EXTENSION_ALPHA_VERSION) {
        vscode.window.showWarningMessage(
            localize(
                'AWS.startup.toastIfAlpha',
                '{0} Toolkit PREVIEW. (To get the latest STABLE version, uninstall this version.)',
                getIdeProperties().company
            )
        )
        return
    }
    try {
        if (isDifferentVersion(context)) {
            setMostRecentVersion(context)
            // the welcome toast should be nonblocking.
            showOrPromptQuickstart()
        }
    } catch (err) {
        // swallow error and don't block extension load
        getLogger().error(err as Error)
    }
}

/**
 * Creates a modal to display OS, AWS Toolkit, and VS Code
 * versions and allows user to copy to clipboard
 * Also prints to the toolkit output channel
 *
 * @param toolkitOutputChannel VS Code Output Channel
 */
export async function aboutToolkit(): Promise<void> {
    const toolkitEnvDetails = getToolkitEnvironmentDetails()
    const copyButtonLabel = localize('AWS.message.prompt.copyButtonLabel', 'Copy')
    const result = await vscode.window.showInformationMessage(toolkitEnvDetails, { modal: true }, copyButtonLabel)
    if (result === copyButtonLabel) {
        vscode.env.clipboard.writeText(toolkitEnvDetails)
    }
}

/**
 * Returns a string that includes the OS, AWS Toolkit,
 * and VS Code versions.
 */
export function getToolkitEnvironmentDetails(): string {
    const osType = os.type()
    const osArch = os.arch()
    const osRelease = os.release()
    const vsCodeVersion = vscode.version
    const envDetails = localize(
        'AWS.message.toolkitInfo',
        'OS:  {0} {1} {2}\n{3} Extension Host Version:  {4}{5} Toolkit Version:  {6}\n',
        osType,
        osArch,
        osRelease,
        getIdeProperties().longName,
        vsCodeVersion,
        getIdeProperties().company,
        extensionVersion
    )

    return envDetails
}

/**
 * Returns the Cloud9 compute region or 'unknown' if we can't pull a region, or `undefined` if this is not Cloud9.
 */
export async function initializeComputeRegion(
    metadata: Ec2MetadataClient = new DefaultEc2MetadataClient(),
    isC9: boolean = isCloud9()
): Promise<void> {
    if (isC9) {
        try {
            const identity = await metadata.getInstanceIdentity()
            computeRegion = identity.region || 'unknown'
        } catch (e) {
            computeRegion = 'unknown'
        }
    } else {
        // not cloud9, region has no meaning
        computeRegion = undefined
    }
}

export function getComputeRegion(): string | undefined {
    if (computeRegion === NOT_INITIALIZED) {
        throw new Error('Attempted to get compute region without initializing.')
    }

    return computeRegion
}<|MERGE_RESOLUTION|>--- conflicted
+++ resolved
@@ -15,12 +15,8 @@
 import { BaseTemplates } from './templates/baseTemplates'
 import { Ec2MetadataClient } from './clients/ec2MetadataClient'
 import { DefaultEc2MetadataClient } from './clients/ec2MetadataClient'
-<<<<<<< HEAD
-import { extensionVersion } from './vscode/env'
+import { extensionVersion, getMdeEnvArn } from './vscode/env'
 import globals from './extensionGlobals'
-=======
-import { extensionVersion, getMdeEnvArn } from './vscode/env'
->>>>>>> 62f6e05e
 
 const localize = nls.loadMessageBundle()
 
