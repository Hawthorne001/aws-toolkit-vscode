{
    "types": [
        {
            "name": "amazonGenerateApproachLatency",
            "type": "double",
            "description": "The time it takes to generate approach response"
        },
        {
            "name": "ec2ConnectionType",
            "type": "string",
            "allowedValues": ["remoteDesktop", "ssh", "scp", "ssm"],
            "description": "Ec2 Connection Methods"
        },
        {
            "name": "documentFormat",
            "type": "string",
            "allowedValues": ["JSON, YAML"],
            "description": "SSM Create document format selection"
        },
        {
            "name": "ssmOperation",
            "type": "string",
            "allowedValues": ["Create", "Update"],
            "description": "SSM Publish Document operation type"
        },
        {
            "name": "starterTemplate",
            "type": "string",
            "description": "Starter template chosen during create document"
        },
        {
            "name": "command",
            "type": "string",
            "description": "The id of a VS Code command"
        },
        {
            "name": "debounceCount",
            "type": "int",
            "description": "Number of times the telemetry event was debounced before emission"
        },
        {
            "name": "cli",
            "type": "string",
            "description": "Installed CLI"
        },
        {
            "name": "findingId",
            "type": "string",
            "description": "The id of a security finding from a code scan"
        },
        {
            "name": "detectorId",
            "type": "string",
            "description": "The id of the detector which produced the code scan issue"
        },
        {
<<<<<<< HEAD
            "name": "hasChatAuth",
            "type": "boolean",
            "description": "Whether the user has access to CodeWhisperer Chat"
        },
        {
            "name": "resourceType",
            "type": "string",
            "description": "CloudFormation resource type"
        },
        {
=======
>>>>>>> 2b3c35c1
            "name": "cwsprChatTriggerInteraction",
            "type": "string",
            "allowedValues": ["hotkeys", "click", "contextMenu"],
            "description": "Identifies the specific interaction that opens the chat panel"
        },
        {
            "name": "cwsprChatConversationId",
            "type": "string",
            "description": "Unique identifier for each conversation"
        },
        {
            "name": "cwsprChatUserIntent",
            "type": "string",
            "allowedValues": [
                "suggestAlternateImplementation",
                "applyCommonBestPractices",
                "improveCode",
                "showExample",
                "citeSources",
                "explainLineByLine",
                "explainCodeSelection"
            ],
            "description": "Explict user intent associated with a chat message"
        },
        {
            "name": "cwsprChatHasCodeSnippet",
            "type": "boolean",
            "description": "true if user has selected code snippet, false otherwise."
        },
        {
            "name": "cwsprChatProgrammingLanguage",
            "type": "string",
            "description": "Programming language associated with the message"
        },
        {
            "name": "cwsprChatConversationType",
            "type": "string",
            "allowedValues": ["Chat", "Assign", "Transform"],
            "description": "Identifies the type of conversation"
        },
        {
            "name": "cwsprChatMessageId",
            "type": "string",
            "description": "Unique identifier for each message in an conversation"
        },
        {
            "name": "cwsprChatActiveEditorTotalCharacters",
            "type": "int",
            "description": "Total number of characters in the active editor"
        },
        {
            "name": "cwsprChatActiveEditorImportCount",
            "type": "int",
            "description": "Number of import statements in the active editor"
        },
        {
            "name": "cwsprChatResponseCodeSnippetCount",
            "type": "int",
            "description": "Number of code snippets in response"
        },
        {
            "name": "cwsprChatResponseCode",
            "type": "int",
            "description": "HTTP response code for message API invocation"
        },
        {
            "name": "cwsprChatResponseErrorReason",
            "type": "string",
            "description": "Client error reason when processing response stream"
        },
        {
            "name": "cwsprChatSourceLinkCount",
            "type": "int",
            "description": "Number of links in response"
        },
        {
            "name": "cwsprChatReferencesCount",
            "type": "int",
            "description": "Number of references in response"
        },
        {
            "name": "cwsprChatFollowUpCount",
            "type": "int",
            "description": "Number of follow ups in response"
        },
        {
            "name": "cwsprChatTimeToFirstChunk",
            "type": "int",
            "description": "Time taken in ms to get back the first chunk"
        },
        {
<<<<<<< HEAD
=======
            "name": "cwsprChatTimeBetweenChunks",
            "type": "string",
            "description": "Time (list of int) taken in ms between chunks"
        },
        {
>>>>>>> 2b3c35c1
            "name": "cwsprChatFullResponseLatency",
            "type": "int",
            "description": "Time taken to get the full response in ms"
        },
        {
            "name": "cwsprChatResponseLength",
            "type": "int",
            "description": "Number of characters in response"
        },
        {
            "name": "cwsprChatRequestLength",
            "type": "int",
            "description": "Number of characters in request"
        },
        {
            "name": "cwsprChatInteractionType",
            "allowedValues": [
                "insertAtCursor",
                "copySnippet",
                "copy",
                "clickLink",
                "clickFollowUp",
                "hoverReference",
                "upvote",
                "downvote",
                "clickBodyLink"
            ],
            "type": "string",
            "description": "Indicates the specific interaction type with a message in a conversation"
        },
        {
            "name": "cwsprChatInteractionTarget",
            "type": "string",
            "description": "Identifies the entity within the message that user interacts with."
        },
        {
            "name": "cwsprChatAcceptedCharactersLength",
            "type": "int",
            "description": "Count of code characters copied to the editor"
        },
        {
            "name": "cwsprChatHasReference",
            "type": "boolean",
            "description": "True if the code snippet that user interacts with has a reference."
        },
        {
            "name": "cwsprChatModificationPercentage",
            "type": "double",
            "description": "% of characters edited by user after copying/inserting code from a message"
<<<<<<< HEAD
=======
        },
        {
            "name": "cwsprChatCommandType",
            "type": "string",
            "allowedValues": ["clear", "help", "transform", "auth"],
            "description": "Type of chat command (/command) executed"
        },
        {
            "name": "cwsprChatCommandName",
            "type": "string",
            "description": "Type of chat command name executed"
>>>>>>> 2b3c35c1
        }
    ],
    "metrics": [
        {
            "name": "vscode_executeCommand",
            "description": "Emitted whenever a registered Toolkit command is executed",
            "passive": true,
            "metadata": [
                {
                    "type": "command"
                },
                {
                    "type": "debounceCount",
                    "required": false
                },
                {
                    "type": "duration"
                },
                {
                    "type": "result"
                },
                {
                    "type": "reason",
                    "required": false
                },
                {
                    "type": "source",
                    "required": false
                }
            ]
        },
        {
            "name": "aws_autoUpdateBeta",
            "description": "Emitted whenever the Toolkit checks, and potentially installs, a beta version",
            "passive": true
        },
        {
            "name": "aws_installCli",
            "description": "Called after attempting to install a local copy of a missing CLI",
            "metadata": [
                {
                    "type": "result"
                },
                {
                    "type": "cli"
                }
            ]
        },
        {
            "name": "ssm_createDocument",
            "description": "An SSM Document is created locally",
            "unit": "None",
            "metadata": [
                {
                    "type": "result"
                },
                {
                    "type": "documentFormat",
                    "required": false
                },
                {
                    "type": "starterTemplate",
                    "required": false
                }
            ]
        },
        {
            "name": "ssm_deleteDocument",
            "description": "An SSM Document is deleted",
            "unit": "None",
            "metadata": [
                {
                    "type": "result"
                }
            ]
        },
        {
            "name": "ssm_executeDocument",
            "description": "An SSM Document is deleted",
            "unit": "None",
            "metadata": [
                {
                    "type": "result"
                }
            ]
        },
        {
            "name": "ssm_openDocument",
            "description": "An SSM Document is opened locally",
            "unit": "None",
            "metadata": [
                {
                    "type": "result"
                }
            ]
        },
        {
            "name": "ssm_publishDocument",
            "description": "SSM Document related metrics for create and update",
            "unit": "None",
            "metadata": [
                {
                    "type": "result"
                },
                {
                    "type": "ssmOperation"
                }
            ]
        },
        {
            "name": "ssm_updateDocumentVersion",
            "description": "SSM Document related metrics for updating document default version",
            "unit": "None",
            "metadata": [
                {
                    "type": "result"
                }
            ]
        },
        {
            "name": "stepfunctions_createStateMachineFromTemplate",
            "description": ""
        },
        {
            "name": "stepfunctions_downloadStateMachineDefinition",
            "description": "",
            "unit": "None",
            "metadata": [
                {
                    "type": "result"
                }
            ]
        },
        {
            "name": "stepfunctions_executeStateMachine",
            "description": "",
            "unit": "None",
            "metadata": [
                {
                    "type": "result"
                }
            ]
        },
        {
            "name": "stepfunctions_executeStateMachineView",
            "description": ""
        },
        {
            "name": "stepfunctions_previewstatemachine",
            "description": ""
        },
        {
            "name": "vscode_activeRegions",
            "description": "Record the number of active regions at startup and when regions are added/removed",
            "unit": "Count",
            "passive": true
        },
        {
            "name": "aws_showExplorerErrorDetails",
            "description": "Called when getting more details about errors thrown by the explorer",
            "metadata": [
                {
                    "type": "result"
                }
            ]
        },
        {
            "name": "aws_showRegion",
            "description": "Records a call to add a region to the explorer"
        },
        {
            "name": "aws_hideRegion",
            "description": "Records a call to remove a region from the explorer"
        },
        {
            "name": "sam_detect",
            "description": "Called when detecting the location of the SAM CLI",
            "metadata": [
                {
                    "type": "result"
                }
            ],
            "passive": true
        },
        {
            "name": "cdk_explorerDisabled",
            "description": "Called when expanding the CDK explorer is disabled"
        },
        {
            "name": "cdk_explorerEnabled",
            "description": "Called when the CDK explorer is enabled"
        },
        {
            "name": "cdk_appExpanded",
            "description": "Called when the CDK explorer is expanded"
        },
        {
            "name": "cdk_provideFeedback",
            "description": "Called when providing feedback for CDK"
        },
        {
            "name": "cdk_help",
            "description": "Called when clicking on help for CDK"
        },
        {
            "name": "cdk_refreshExplorer",
            "description": "Called when refreshing the CDK explorer"
        },
        {
            "name": "redshift_executeQuery",
            "description": "Called when redshift query is executed"
        },
        {
            "name": "redshift_listDatabases",
            "description": "Called when redshift listDatabases API is called"
        },
        {
            "name": "redshift_listSchemas",
            "description": "Called when redshift listSchemas API is called"
        },
        {
            "name": "redshift_listTables",
            "description": "Called when redshift listTables API is called"
        },
        {
            "name": "sam_attachDebugger",
            "description": "Called after trying to attach a debugger to a local sam invoke",
            "metadata": [
                {
                    "type": "result"
                },
                {
                    "type": "lambdaPackageType"
                },
                {
                    "type": "runtime"
                },
                {
                    "type": "attempts"
                },
                {
                    "type": "duration"
                },
                {
                    "type": "lambdaArchitecture",
                    "required": false
                }
            ]
        },
        {
            "name": "sam_openConfigUi",
            "description": "Called after opening the SAM Config UI"
        },
        {
<<<<<<< HEAD
            "name": "appcomposer_openTemplate",
            "description": "Called after opening a template",
            "metadata": [{ "type": "hasChatAuth" }]
        },
        {
            "name": "appcomposer_generateClicked",
            "description": "Called after generating a standard resource template partial",
            "metadata": [{ "type": "resourceType" }]
        },
        {
            "name": "appcomposer_regenerateClicked",
            "description": "Called after regenerating a standard resource template partial",
            "metadata": [{ "type": "resourceType" }]
        },
        {
            "name": "appcomposer_generateAccepted",
            "description": "Called after accepting a generative AI suggestion",
            "metadata": [{ "type": "resourceType" }]
        },
        {
            "name": "appcomposer_generateRejected",
            "description": "Called after rejecting a generative AI suggestion",
            "metadata": [{ "type": "resourceType" }]
        },
        {
=======
>>>>>>> 2b3c35c1
            "name": "codewhisperer_codeScanIssueHover",
            "description": "Called when a code scan issue is hovered over",
            "metadata": [{ "type": "findingId" }, { "type": "detectorId" }]
        },
        {
            "name": "codewhisperer_codeScanIssueApplyFix",
            "description": "Called when a code scan issue suggested fix is applied",
            "metadata": [{ "type": "findingId" }, { "type": "detectorId" }, { "type": "component" }]
        },
        {
            "name": "amazonq_openChat",
            "description": "When user opens CWSPR chat panel"
        },
        {
            "name": "amazonq_enterFocusChat",
            "description": "When chat panel comes into focus"
        },
        {
            "name": "amazonq_exitFocusChat",
            "description": "When chat panel goes out of focus"
        },
        {
            "name": "amazonq_closeChat",
            "description": "When chat panel is closed"
        },
        {
            "name": "amazonq_startConversation",
            "description": "When user starts a new conversation",
            "metadata": [
                {
                    "type": "cwsprChatConversationId"
                },
                {
                    "type": "cwsprChatTriggerInteraction"
                },
                {
                    "type": "cwsprChatUserIntent",
                    "required": false
                },
                {
                    "type": "cwsprChatHasCodeSnippet",
                    "required": false
                },
                {
                    "type": "cwsprChatProgrammingLanguage",
                    "required": false
                },
                {
                    "type": "cwsprChatConversationType"
                }
            ]
        },
        {
            "name": "amazonq_addMessage",
            "description": "When a message is added to the conversation",
            "metadata": [
                {
                    "type": "cwsprChatConversationId"
                },
                {
                    "type": "cwsprChatMessageId"
                },
                {
                    "type": "cwsprChatTriggerInteraction"
                },
                {
                    "type": "cwsprChatUserIntent",
                    "required": false
                },
                {
                    "type": "cwsprChatHasCodeSnippet",
                    "required": false
                },
                {
                    "type": "cwsprChatProgrammingLanguage",
                    "required": false
                },
                {
                    "type": "cwsprChatActiveEditorTotalCharacters",
                    "required": false
                },
                {
                    "type": "cwsprChatActiveEditorImportCount",
                    "required": false
                },
                {
                    "type": "cwsprChatResponseCodeSnippetCount",
                    "required": false
                },
                {
                    "type": "cwsprChatResponseCode"
                },
                {
                    "type": "cwsprChatSourceLinkCount",
                    "required": false
                },
                {
                    "type": "cwsprChatReferencesCount",
                    "required": false
                },
                {
                    "type": "cwsprChatFollowUpCount",
                    "required": false
                },
                {
                    "type": "cwsprChatTimeToFirstChunk"
                },
                {
<<<<<<< HEAD
=======
                    "type": "cwsprChatTimeBetweenChunks"
                },
                {
>>>>>>> 2b3c35c1
                    "type": "cwsprChatFullResponseLatency"
                },
                {
                    "type": "cwsprChatRequestLength"
                },
                {
                    "type": "cwsprChatResponseLength",
                    "required": false
                },
                {
                    "type": "cwsprChatConversationType"
                }
            ]
        },
        {
            "name": "amazonq_messageResponseError",
            "description": "When an error has occured in response to a prompt",
            "metadata": [
                {
                    "type": "cwsprChatConversationId",
                    "required": false
                },
                {
                    "type": "cwsprChatTriggerInteraction"
                },
                {
                    "type": "cwsprChatUserIntent",
                    "required": false
                },
                {
                    "type": "cwsprChatHasCodeSnippet",
                    "required": false
                },
                {
                    "type": "cwsprChatProgrammingLanguage",
                    "required": false
                },
                {
                    "type": "cwsprChatActiveEditorTotalCharacters",
                    "required": false
                },
                {
                    "type": "cwsprChatActiveEditorImportCount",
                    "required": false
                },
                {
                    "type": "cwsprChatResponseCode"
                },
                {
                    "type": "cwsprChatRequestLength"
                },
                {
                    "type": "cwsprChatConversationType"
                },
                {
                    "type": "cwsprChatResponseErrorReason",
                    "required": false
                }
            ]
        },
        {
            "name": "amazonq_interactWithMessage",
            "description": "When a user interacts with a message in the conversation",
            "metadata": [
                {
                    "type": "cwsprChatConversationId"
                },
                {
                    "type": "cwsprChatMessageId"
                },
                {
                    "type": "cwsprChatInteractionType"
                },
                {
                    "type": "cwsprChatInteractionTarget",
                    "required": false
                },
                {
                    "type": "cwsprChatAcceptedCharactersLength",
                    "required": false
                },
                {
                    "type": "cwsprChatHasReference",
                    "required": false
                }
            ]
        },
        {
            "name": "amazonq_modifyCode",
            "description": "% of code modified by the user after copying/inserting code from a message",
            "metadata": [
                {
                    "type": "cwsprChatConversationId"
                },
                {
                    "type": "cwsprChatMessageId"
                },
                {
                    "type": "cwsprChatModificationPercentage"
                }
            ]
        },
        {
            "name": "amazonq_enterFocusConversation",
            "description": "When a conversation comes into focus",
            "metadata": [
                {
                    "type": "cwsprChatConversationId"
                }
            ]
        },
        {
            "name": "amazonq_exitFocusConversation",
            "description": "When a conversation goes out of focus",
            "metadata": [
                {
                    "type": "cwsprChatConversationId"
                }
            ]
<<<<<<< HEAD
=======
        },
        {
            "name": "amazonq_runCommand",
            "description": "When a chat command is executed",
            "metadata": [
                {
                    "type": "cwsprChatCommandType"
                },
                {
                    "type": "cwsprChatCommandName",
                    "required": false
                }
            ]
>>>>>>> 2b3c35c1
        }
    ]
}<|MERGE_RESOLUTION|>--- conflicted
+++ resolved
@@ -54,7 +54,6 @@
             "description": "The id of the detector which produced the code scan issue"
         },
         {
-<<<<<<< HEAD
             "name": "hasChatAuth",
             "type": "boolean",
             "description": "Whether the user has access to CodeWhisperer Chat"
@@ -65,8 +64,6 @@
             "description": "CloudFormation resource type"
         },
         {
-=======
->>>>>>> 2b3c35c1
             "name": "cwsprChatTriggerInteraction",
             "type": "string",
             "allowedValues": ["hotkeys", "click", "contextMenu"],
@@ -158,14 +155,11 @@
             "description": "Time taken in ms to get back the first chunk"
         },
         {
-<<<<<<< HEAD
-=======
             "name": "cwsprChatTimeBetweenChunks",
             "type": "string",
             "description": "Time (list of int) taken in ms between chunks"
         },
         {
->>>>>>> 2b3c35c1
             "name": "cwsprChatFullResponseLatency",
             "type": "int",
             "description": "Time taken to get the full response in ms"
@@ -215,8 +209,6 @@
             "name": "cwsprChatModificationPercentage",
             "type": "double",
             "description": "% of characters edited by user after copying/inserting code from a message"
-<<<<<<< HEAD
-=======
         },
         {
             "name": "cwsprChatCommandType",
@@ -228,7 +220,6 @@
             "name": "cwsprChatCommandName",
             "type": "string",
             "description": "Type of chat command name executed"
->>>>>>> 2b3c35c1
         }
     ],
     "metrics": [
@@ -483,7 +474,6 @@
             "description": "Called after opening the SAM Config UI"
         },
         {
-<<<<<<< HEAD
             "name": "appcomposer_openTemplate",
             "description": "Called after opening a template",
             "metadata": [{ "type": "hasChatAuth" }]
@@ -509,8 +499,6 @@
             "metadata": [{ "type": "resourceType" }]
         },
         {
-=======
->>>>>>> 2b3c35c1
             "name": "codewhisperer_codeScanIssueHover",
             "description": "Called when a code scan issue is hovered over",
             "metadata": [{ "type": "findingId" }, { "type": "detectorId" }]
@@ -619,12 +607,9 @@
                     "type": "cwsprChatTimeToFirstChunk"
                 },
                 {
-<<<<<<< HEAD
-=======
                     "type": "cwsprChatTimeBetweenChunks"
                 },
                 {
->>>>>>> 2b3c35c1
                     "type": "cwsprChatFullResponseLatency"
                 },
                 {
@@ -744,8 +729,6 @@
                     "type": "cwsprChatConversationId"
                 }
             ]
-<<<<<<< HEAD
-=======
         },
         {
             "name": "amazonq_runCommand",
@@ -759,7 +742,6 @@
                     "required": false
                 }
             ]
->>>>>>> 2b3c35c1
         }
     ]
 }