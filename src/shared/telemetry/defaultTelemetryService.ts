--- conflicted
+++ resolved
@@ -206,11 +206,7 @@
         }
     }
 
-<<<<<<< HEAD
-    private injectCommonMetadata(event: TelemetryEvent, awsContext: AwsContext): TelemetryEvent {
-=======
-    private injectAccountMetadata(event: MetricDatum, awsContext: AwsContext): MetricDatum {
->>>>>>> a4997528
+    private injectCommonMetadata(event: MetricDatum, awsContext: AwsContext): MetricDatum {
         let accountValue: string | AccountStatus
         // The AWS account ID is not set on session start. This matches JetBrains' functionality.
         if (event.MetricName === 'session_end' || event.MetricName === 'session_start') {
@@ -234,41 +230,16 @@
             }
         }
 
-<<<<<<< HEAD
         const commonMetadata = [{ Key: ACCOUNT_METADATA_KEY, Value: accountValue }]
         const computeRegion = getComputeRegion()
         if (computeRegion) {
             commonMetadata.push({ Key: COMPUTE_REGION_KEY, Value: computeRegion })
         }
 
-        // event has data
-        if (event.data) {
-            for (const datum of event.data) {
-                if (datum.Metadata) {
-                    datum.Metadata.push(...commonMetadata)
-                } else {
-                    datum.Metadata = commonMetadata
-                }
-            }
+        if (event.Metadata) {
+            event.Metadata.push(...commonMetadata)
         } else {
-            // event doesn't have data, give it dummy data with the account info
-            // this shouldn't happen
-            const data = [
-                {
-                    MetricName: 'noData',
-                    Value: 0,
-                    Metadata: commonMetadata,
-                    EpochTimestamp: new Date().getTime(),
-                    Unit: 'None',
-                },
-            ]
-            event.data = data
-=======
-        if (event.Metadata) {
-            event.Metadata.push({ Key: ACCOUNT_METADATA_KEY, Value: accountValue })
-        } else {
-            event.Metadata = [{ Key: ACCOUNT_METADATA_KEY, Value: accountValue }]
->>>>>>> a4997528
+            event.Metadata = commonMetadata
         }
 
         return event
