--- conflicted
+++ resolved
@@ -82,8 +82,14 @@
  * by the `engines` field in `package.json`
  */
 export function isMinimumVersion(): boolean {
-<<<<<<< HEAD
-    return vscode.version.startsWith(packageJson.engines.vscode.replace(/\^\~/, ''))
+    return vscode.version.startsWith(getMinVscodeVersion())
+}
+
+/**
+ * Returns the minimum vscode "engine" version declared in `package.json`.
+ */
+export function getMinVscodeVersion(): string {
+    return packageJson.engines.vscode.replace(/[^~]/, '')
 }
 
 export function getMdeEnvArn(): string | undefined {
@@ -92,14 +98,4 @@
 
 export function getCawsWorkspaceArn(): string | undefined {
     return process.env[CAWS_WORKSPACE_ARN_KEY]
-=======
-    return vscode.version.startsWith(getMinVscodeVersion())
-}
-
-/**
- * Returns the minimum vscode "engine" version declared in `package.json`.
- */
-export function getMinVscodeVersion(): string {
-    return packageJson.engines.vscode.replace(/[^~]/, '')
->>>>>>> 4821ae76
 }