--- conflicted
+++ resolved
@@ -104,10 +104,7 @@
         return this.secondaryAuth.activeConnection
     }
 
-<<<<<<< HEAD
-=======
     // TODO: move this to the shared auth.ts
->>>>>>> 4b574438
     public get startUrl(): string | undefined {
         // Reformat the url to remove any trailing '/' and `#`
         // e.g. https://view.awsapps.com/start/# will become https://view.awsapps.com/start
