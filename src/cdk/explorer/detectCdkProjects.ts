/*!
 * Copyright 2018-2019 Amazon.com, Inc. or its affiliates. All Rights Reserved.
 * SPDX-License-Identifier: Apache-2.0
 */

import { access, readdir, stat } from 'fs-extra'
import * as path from 'path'
import * as vscode from 'vscode'
import { getLogger } from '../../shared/logger'
import { CdkAppLocation } from './cdkProject'

export async function detectCdkProjects(
<<<<<<< HEAD
    workspaceFolders: readonly vscode.WorkspaceFolder[] | undefined = vscode.workspace.workspaceFolders
=======
    workspaceFolders: ReadonlyArray<vscode.WorkspaceFolder> | undefined = vscode.workspace.workspaceFolders
>>>>>>> 2f9a82f7
): Promise<CdkAppLocation[]> {
    if (!workspaceFolders) {
        return []
    }

    return (await Promise.all(workspaceFolders.map(detectCdkProjectsFromWorkspaceFolder))).reduce(
        (accumulator: CdkAppLocation[], current: CdkAppLocation[]) => {
            accumulator.push(...current)

            return accumulator
        },
        []
    )
}

async function detectCdkProjectsFromWorkspaceFolder(
    workspaceFolder: vscode.WorkspaceFolder
): Promise<CdkAppLocation[]> {
    const result = []

    for await (const cdkJson of detectLocalCdkProjects({ workspaceUris: [workspaceFolder.uri] })) {
        const treeJsonPath = path.join(path.dirname(cdkJson.fsPath), 'cdk.out', 'tree.json')
        const project = { workspaceFolder: workspaceFolder, cdkJsonPath: cdkJson.fsPath, treePath: treeJsonPath }
        result.push(project)
    }

    return result
}

export async function* detectLocalCdkProjects({
    workspaceUris,
}: {
    workspaceUris: vscode.Uri[]
}): AsyncIterableIterator<vscode.Uri> {
    for (const workspaceFolder of workspaceUris) {
        for await (const folder of getFolderCandidates(workspaceFolder)) {
            yield* detectCdkProjectsInFolder(folder)
        }
    }
}

async function* getFolderCandidates(uri: vscode.Uri): AsyncIterableIterator<string> {
    // Search the root and first level of children only.
    yield uri.fsPath

    const entries = await readdir(uri.fsPath)
    for (const entry of entries.map(p => path.join(uri.fsPath, p))) {
        const stats = await stat(entry)
        if (stats.isDirectory()) {
            yield entry
        }
    }
}

async function* detectCdkProjectsInFolder(folder: string): AsyncIterableIterator<vscode.Uri> {
    const cdkJsonPath = path.join(folder, 'cdk.json')
    try {
        await access(cdkJsonPath)
        yield vscode.Uri.file(cdkJsonPath)
    } catch (err) {
        // This is usually because the file doesn't exist, but could also be a permissions issue.
        getLogger().debug(`Error detecting CDK apps in ${folder}: %O`, err as Error)
    }
}<|MERGE_RESOLUTION|>--- conflicted
+++ resolved
@@ -10,11 +10,7 @@
 import { CdkAppLocation } from './cdkProject'
 
 export async function detectCdkProjects(
-<<<<<<< HEAD
     workspaceFolders: readonly vscode.WorkspaceFolder[] | undefined = vscode.workspace.workspaceFolders
-=======
-    workspaceFolders: ReadonlyArray<vscode.WorkspaceFolder> | undefined = vscode.workspace.workspaceFolders
->>>>>>> 2f9a82f7
 ): Promise<CdkAppLocation[]> {
     if (!workspaceFolders) {
         return []
