--- conflicted
+++ resolved
@@ -39,12 +39,8 @@
     ) {
         this.webview = webviewView.webview
 
-<<<<<<< HEAD
-        const lspDir = Uri.parse(LanguageServerResolver.defaultDir)
+        const lspDir = Uri.parse(LanguageServerResolver.defaultDir())
         const dist = Uri.joinPath(globals.context.extensionUri, 'dist')
-=======
-        const lspDir = Uri.parse(LanguageServerResolver.defaultDir())
->>>>>>> d4570223
         webviewView.webview.options = {
             enableScripts: true,
             enableCommandUris: true,
@@ -66,14 +62,13 @@
         performance.mark(amazonqMark.open)
     }
 
-<<<<<<< HEAD
     private async getWebviewContent(mynahUIPath: string, hybridChatConnector: string) {
         const featureConfigData = await featureConfig.getFeatureConfigs()
 
         const isSM = isSageMaker('SMAI')
         const isSMUS = isSageMaker('SMUS')
         const disabledCommands = isSM ? `['/dev', '/transform', '/test', '/review', '/doc']` : '[]'
-        const disclaimerAcknowledged = AmazonQPromptSettings.instance.isPromptEnabled('amazonQChatDisclaimer')
+        const disclaimerAcknowledged = !AmazonQPromptSettings.instance.isPromptEnabled('amazonQChatDisclaimer')
         const welcomeCount = globals.globalState.tryGet('aws.amazonq.welcomeChatShowCount', Number, 0)
 
         // only show profile card when the two conditions
@@ -93,10 +88,6 @@
         const contentPolicy = `default-src ${entrypoint} data: blob: 'unsafe-inline';
             script-src ${entrypoint} filesystem: ws: wss: 'unsafe-inline';`
 
-=======
-    private async getWebviewContent(mynahUIPath: string) {
-        const disclaimerAcknowledged = !AmazonQPromptSettings.instance.isPromptEnabled('amazonQChatDisclaimer')
->>>>>>> d4570223
         return `
         <!DOCTYPE html>
         <html lang="en">
